;;; GNU Guix --- Functional package management for GNU
;;; Copyright © 2012, 2013, 2014, 2015, 2016, 2017, 2018, 2019, 2020 Ludovic Courtès <ludo@gnu.org>
;;; Copyright © 2018 Jan Nieuwenhuizen <janneke@gnu.org>
;;; Copyright © 2019, 2020 Mathieu Othacehe <m.othacehe@gmail.com>
;;; Copyright © 2020 Florian Pelz <pelzflorian@pelzflorian.de>
;;;
;;; This file is part of GNU Guix.
;;;
;;; GNU Guix is free software; you can redistribute it and/or modify it
;;; under the terms of the GNU General Public License as published by
;;; the Free Software Foundation; either version 3 of the License, or (at
;;; your option) any later version.
;;;
;;; GNU Guix is distributed in the hope that it will be useful, but
;;; WITHOUT ANY WARRANTY; without even the implied warranty of
;;; MERCHANTABILITY or FITNESS FOR A PARTICULAR PURPOSE.  See the
;;; GNU General Public License for more details.
;;;
;;; You should have received a copy of the GNU General Public License
;;; along with GNU Guix.  If not, see <http://www.gnu.org/licenses/>.

(define-module (guix store)
  #:use-module (guix utils)
  #:use-module (guix config)
  #:use-module (guix deprecation)
  #:use-module (guix memoization)
  #:use-module (guix serialization)
  #:use-module (guix monads)
  #:use-module (guix records)
  #:use-module (guix base16)
  #:use-module (guix base32)
  #:use-module (gcrypt hash)
  #:use-module (guix profiling)
  #:autoload   (guix build syscalls) (terminal-columns)
  #:use-module (rnrs bytevectors)
  #:use-module (ice-9 binary-ports)
  #:use-module ((ice-9 control) #:select (let/ec))
  #:use-module (srfi srfi-1)
  #:use-module (srfi srfi-9)
  #:use-module (srfi srfi-9 gnu)
  #:use-module (srfi srfi-11)
  #:use-module (srfi srfi-26)
  #:use-module (srfi srfi-34)
  #:use-module (srfi srfi-35)
  #:use-module (srfi srfi-39)
  #:use-module (ice-9 match)
  #:use-module (ice-9 vlist)
  #:use-module (ice-9 popen)
  #:use-module (ice-9 threads)
  #:use-module (ice-9 format)
  #:use-module (web uri)
  #:export (%daemon-socket-uri
            %gc-roots-directory
            %default-substitute-urls

            store-connection?
            store-connection-version
            store-connection-major-version
            store-connection-minor-version
            store-connection-socket

            ;; Deprecated forms for 'store-connection'.
            nix-server?
            nix-server-version
            nix-server-major-version
            nix-server-minor-version
            nix-server-socket

            current-store-protocol-version        ;for internal use
            mcached

            &store-error store-error?
            &store-connection-error store-connection-error?
            store-connection-error-file
            store-connection-error-code
            &store-protocol-error store-protocol-error?
            store-protocol-error-message
            store-protocol-error-status

            ;; Deprecated forms for '&store-error' et al.
            &nix-error nix-error?
            &nix-connection-error nix-connection-error?
            nix-connection-error-file
            nix-connection-error-code
            &nix-protocol-error nix-protocol-error?
            nix-protocol-error-message
            nix-protocol-error-status

            hash-algo
            build-mode

            open-connection
            port->connection
            close-connection
            with-store
            set-build-options
            set-build-options*
            valid-path?
            query-path-hash
            hash-part->path
            query-path-info
            add-data-to-store
            add-text-to-store
            add-to-store
            add-file-tree-to-store
            file-mapping->tree
            binary-file
            with-build-handler
            build-things
            build
            query-failed-paths
            clear-failed-paths
            add-temp-root
            add-indirect-root
            add-permanent-root
            remove-permanent-root

            substitutable?
            substitutable-path
            substitutable-deriver
            substitutable-references
            substitutable-download-size
            substitutable-nar-size
            has-substitutes?
            substitutable-paths
            substitutable-path-info

            path-info?
            path-info-deriver
            path-info-hash
            path-info-references
            path-info-registration-time
            path-info-nar-size

            built-in-builders
            references
            references/substitutes
            references*
            query-path-info*
            requisites
            referrers
            optimize-store
            verify-store
            topologically-sorted
            valid-derivers
            query-derivation-outputs
            live-paths
            dead-paths
            collect-garbage
            delete-paths
            import-paths
            export-paths

            current-build-output-port

            %store-monad
            store-bind
            store-return
            store-lift
            store-lower
            run-with-store
            %guile-for-build
            current-system
            set-current-system
            current-target-system
            set-current-target
            text-file
            interned-file
            interned-file-tree

            %store-prefix
            store-path
            output-path
            fixed-output-path
            store-path?
            direct-store-path?
            derivation-path?
            store-path-base
            store-path-package-name
            store-path-hash-part
            direct-store-path
            derivation-log-file
            log-file))

(define %protocol-version #x163)

(define %worker-magic-1 #x6e697863)               ; "nixc"
(define %worker-magic-2 #x6478696f)               ; "dxio"

(define (protocol-major magic)
  (logand magic #xff00))
(define (protocol-minor magic)
  (logand magic #x00ff))
(define (protocol-version major minor)
  (logior major minor))

(define-syntax define-enumerate-type
  (syntax-rules ()
    ((_ name->int (name id) ...)
     (define-syntax name->int
       (syntax-rules (name ...)
         ((_ name) id) ...)))))

(define-enumerate-type operation-id
  ;; operation numbers from worker-protocol.hh
  (quit 0)
  (valid-path? 1)
  (has-substitutes? 3)
  (query-path-hash 4)
  (query-references 5)
  (query-referrers 6)
  (add-to-store 7)
  (add-text-to-store 8)
  (build-things 9)
  (ensure-path 10)
  (add-temp-root 11)
  (add-indirect-root 12)
  (sync-with-gc 13)
  (find-roots 14)
  (export-path 16)
  (query-deriver 18)
  (set-options 19)
  (collect-garbage 20)
  ;;(query-substitutable-path-info 21)  ; obsolete as of #x10c
  (query-derivation-outputs 22)
  (query-all-valid-paths 23)
  (query-failed-paths 24)
  (clear-failed-paths 25)
  (query-path-info 26)
  (import-paths 27)
  (query-derivation-output-names 28)
  (query-path-from-hash-part 29)
  (query-substitutable-path-infos 30)
  (query-valid-paths 31)
  (query-substitutable-paths 32)
  (query-valid-derivers 33)
  (optimize-store 34)
  (verify-store 35)
  (built-in-builders 80))

(define-enumerate-type hash-algo
  ;; hash.hh
  (md5 1)
  (sha1 2)
  (sha256 3))

(define-enumerate-type build-mode
  ;; store-api.hh
  (normal 0)
  (repair 1)
  (check 2))

(define-enumerate-type gc-action
  ;; store-api.hh
  (return-live 0)
  (return-dead 1)
  (delete-dead 2)
  (delete-specific 3))

(define %default-socket-path
  (string-append %state-directory "/daemon-socket/socket"))

(define %daemon-socket-uri
  ;; URI or file name of the socket the daemon listens too.
  (make-parameter (or (getenv "GUIX_DAEMON_SOCKET")
                      %default-socket-path)))



;; Information about a substitutable store path.
(define-record-type <substitutable>
  (substitutable path deriver refs dl-size nar-size)
  substitutable?
  (path      substitutable-path)
  (deriver   substitutable-deriver)
  (refs      substitutable-references)
  (dl-size   substitutable-download-size)
  (nar-size  substitutable-nar-size))

(define (read-substitutable-path-list p)
  (let loop ((len    (read-int p))
             (result '()))
    (if (zero? len)
        (reverse result)
        (let ((path     (read-store-path p))
              (deriver  (read-store-path p))
              (refs     (read-store-path-list p))
              (dl-size  (read-long-long p))
              (nar-size (read-long-long p)))
          (loop (- len 1)
                (cons (substitutable path deriver refs dl-size nar-size)
                      result))))))

;; Information about a store path.
(define-record-type <path-info>
  (path-info deriver hash references registration-time nar-size)
  path-info?
  (deriver path-info-deriver)                     ;string | #f
  (hash path-info-hash)
  (references path-info-references)
  (registration-time path-info-registration-time)
  (nar-size path-info-nar-size))

(define (read-path-info p)
  (let ((deriver  (match (read-store-path p)
                    ("" #f)
                    (x  x)))
        (hash     (base16-string->bytevector (read-string p)))
        (refs     (read-store-path-list p))
        (registration-time (read-int p))
        (nar-size (read-long-long p)))
    (path-info deriver hash refs registration-time nar-size)))

(define-syntax write-arg
  (syntax-rules (integer boolean bytevector
                 string string-list string-pairs
                 store-path store-path-list base16)
    ((_ integer arg p)
     (write-int arg p))
    ((_ boolean arg p)
     (write-int (if arg 1 0) p))
    ((_ bytevector arg p)
     (write-bytevector arg p))
    ((_ string arg p)
     (write-string arg p))
    ((_ string-list arg p)
     (write-string-list arg p))
    ((_ string-pairs arg p)
     (write-string-pairs arg p))
    ((_ store-path arg p)
     (write-store-path arg p))
    ((_ store-path-list arg p)
     (write-store-path-list arg p))
    ((_ base16 arg p)
     (write-string (bytevector->base16-string arg) p))))

(define-syntax read-arg
  (syntax-rules (integer boolean string store-path store-path-list string-list
                 substitutable-path-list path-info base16)
    ((_ integer p)
     (read-int p))
    ((_ boolean p)
     (not (zero? (read-int p))))
    ((_ string p)
     (read-string p))
    ((_ store-path p)
     (read-store-path p))
    ((_ store-path-list p)
     (read-store-path-list p))
    ((_ string-list p)
     (read-string-list p))
    ((_ substitutable-path-list p)
     (read-substitutable-path-list p))
    ((_ path-info p)
     (read-path-info p))
    ((_ base16 p)
     (base16-string->bytevector (read-string p)))))


;; remote-store.cc

(define-record-type* <store-connection> store-connection %make-store-connection
  store-connection?
  (socket store-connection-socket)
  (major  store-connection-major-version)
  (minor  store-connection-minor-version)

  (buffer store-connection-output-port)                 ;output port
  (flush  store-connection-flush-output)                ;thunk

  ;; Caches.  We keep them per-connection, because store paths build
  ;; during the session are temporary GC roots kept for the duration of
  ;; the session.
  (ats-cache    store-connection-add-to-store-cache)
  (atts-cache   store-connection-add-text-to-store-cache)
  (object-cache store-connection-object-cache
                (default vlist-null))             ;vhash
  (built-in-builders store-connection-built-in-builders
                     (default (delay '()))))      ;promise

(set-record-type-printer! <store-connection>
                          (lambda (obj port)
                            (format port "#<store-connection ~a.~a ~a>"
                                    (store-connection-major-version obj)
                                    (store-connection-minor-version obj)
                                    (number->string (object-address obj)
                                                    16))))

(define-deprecated/alias nix-server? store-connection?)
(define-deprecated/alias nix-server-major-version
  store-connection-major-version)
(define-deprecated/alias nix-server-minor-version
  store-connection-minor-version)
(define-deprecated/alias nix-server-socket store-connection-socket)


(define-condition-type &store-error &error
  store-error?)

(define-condition-type &store-connection-error &store-error
  store-connection-error?
  (file   store-connection-error-file)
  (errno  store-connection-error-code))

(define-condition-type &store-protocol-error &store-error
  store-protocol-error?
  (message store-protocol-error-message)
  (status  store-protocol-error-status))

(define-deprecated/alias &nix-error &store-error)
(define-deprecated/alias nix-error? store-error?)
(define-deprecated/alias &nix-connection-error &store-connection-error)
(define-deprecated/alias nix-connection-error? store-connection-error?)
(define-deprecated/alias nix-connection-error-file
  store-connection-error-file)
(define-deprecated/alias nix-connection-error-code
  store-connection-error-code)
(define-deprecated/alias &nix-protocol-error &store-protocol-error)
(define-deprecated/alias nix-protocol-error? store-protocol-error?)
(define-deprecated/alias nix-protocol-error-message
  store-protocol-error-message)
(define-deprecated/alias nix-protocol-error-status
  store-protocol-error-status)


(define-syntax-rule (system-error-to-connection-error file exp ...)
  "Catch 'system-error' exceptions and translate them to
'&store-connection-error'."
  (catch 'system-error
    (lambda ()
      exp ...)
    (lambda args
      (let ((errno (system-error-errno args)))
        (raise (condition (&store-connection-error
                           (file file)
                           (errno errno))))))))

(define (open-unix-domain-socket file)
  "Connect to the Unix-domain socket at FILE and return it.  Raise a
'&store-connection-error' upon error."
  (let ((s (with-fluids ((%default-port-encoding #f))
             ;; This trick allows use of the `scm_c_read' optimization.
             (socket PF_UNIX SOCK_STREAM 0)))
        (a (make-socket-address PF_UNIX file)))

    (system-error-to-connection-error file
      (connect s a)
      s)))

(define %default-guix-port
  ;; Default port when connecting to a daemon over TCP/IP.
  44146)

(define (open-inet-socket host port)
  "Connect to the Unix-domain socket at HOST:PORT and return it.  Raise a
'&store-connection-error' upon error."
  (let ((sock (with-fluids ((%default-port-encoding #f))
                ;; This trick allows use of the `scm_c_read' optimization.
                (socket PF_UNIX SOCK_STREAM 0))))
    (define addresses
      (getaddrinfo host
                   (if (number? port) (number->string port) port)
                   (if (number? port)
                       (logior AI_ADDRCONFIG AI_NUMERICSERV)
                       AI_ADDRCONFIG)
                   0                              ;any address family
                   SOCK_STREAM))                  ;TCP only

    (let loop ((addresses addresses))
      (match addresses
        ((ai rest ...)
         (let ((s (socket (addrinfo:fam ai)
                          ;; TCP/IP only
                          SOCK_STREAM IPPROTO_IP)))

           (catch 'system-error
             (lambda ()
               (connect s (addrinfo:addr ai))

               ;; Setting this option makes a dramatic difference because it
               ;; avoids the "ACK delay" on our RPC messages.
               (setsockopt s IPPROTO_TCP TCP_NODELAY 1)
               s)
             (lambda args
               ;; Connection failed, so try one of the other addresses.
               (close s)
               (if (null? rest)
                   (raise (condition (&store-connection-error
                                      (file host)
                                      (errno (system-error-errno args)))))
                   (loop rest))))))))))

(define (connect-to-daemon uri)
  "Connect to the daemon at URI, a string that may be an actual URI or a file
name."
  (define (not-supported)
    (raise (condition (&store-connection-error
                       (file uri)
                       (errno ENOTSUP)))))

  (define connect
    (match (string->uri uri)
      (#f                                         ;URI is a file name
       open-unix-domain-socket)
      ((? uri? uri)
       (match (uri-scheme uri)
         ((or #f 'file 'unix)
          (lambda (_)
            (open-unix-domain-socket (uri-path uri))))
         ('guix
          (lambda (_)
            (open-inet-socket (uri-host uri)
                              (or (uri-port uri) %default-guix-port))))
         ((? symbol? scheme)
          ;; Try to dynamically load a module for SCHEME.
          ;; XXX: Errors are swallowed.
          (match (false-if-exception
                  (resolve-interface `(guix store ,scheme)))
            ((? module? module)
             (match (false-if-exception
                     (module-ref module 'connect-to-daemon))
               ((? procedure? connect)
                (lambda (_)
                  (connect uri)))
               (x (not-supported))))
            (#f (not-supported))))
         (x
          (not-supported))))))

  (connect uri))

(define* (open-connection #:optional (uri (%daemon-socket-uri))
                          #:key port (reserve-space? #t) cpu-affinity)
  "Connect to the daemon at URI (a string), or, if PORT is not #f, use it as
the I/O port over which to communicate to a build daemon.

When RESERVE-SPACE? is true, instruct it to reserve a little bit of extra
space on the file system so that the garbage collector can still operate,
should the disk become full.  When CPU-AFFINITY is true, it must be an integer
corresponding to an OS-level CPU number to which the daemon's worker process
for this connection will be pinned.  Return a server object."
  (guard (c ((nar-error? c)
             ;; One of the 'write-' or 'read-' calls below failed, but this is
             ;; really a connection error.
             (raise (condition
                     (&store-connection-error (file (or port uri))
                                              (errno EPROTO))
                     (&message (message "build daemon handshake failed"))))))
    (let*-values (((port)
                   (or port (connect-to-daemon uri)))
                  ((output flush)
                   (buffering-output-port port
                                          (make-bytevector 8192))))
      (write-int %worker-magic-1 port)
      (let ((r (read-int port)))
        (and (eqv? r %worker-magic-2)
             (let ((v (read-int port)))
               (and (eqv? (protocol-major %protocol-version)
                          (protocol-major v))
                    (begin
                      (write-int %protocol-version port)
                      (when (>= (protocol-minor v) 14)
                        (write-int (if cpu-affinity 1 0) port)
                        (when cpu-affinity
                          (write-int cpu-affinity port)))
                      (when (>= (protocol-minor v) 11)
                        (write-int (if reserve-space? 1 0) port))
                      (letrec* ((built-in-builders
                                 (delay (%built-in-builders conn)))
                                (conn
                                 (%make-store-connection port
                                                         (protocol-major v)
                                                         (protocol-minor v)
                                                         output flush
                                                         (make-hash-table 100)
                                                         (make-hash-table 100)
                                                         vlist-null
                                                         built-in-builders)))
                        (let loop ((done? (process-stderr conn)))
                          (or done? (process-stderr conn)))
                        conn)))))))))

(define* (port->connection port
                           #:key (version %protocol-version))
  "Assimilate PORT, an input/output port, and return a connection to the
daemon, assuming the given protocol VERSION.

Warning: this procedure assumes that the initial handshake with the daemon has
already taken place on PORT and that we're just continuing on this established
connection.  Use with care."
  (let-values (((output flush)
                (buffering-output-port port (make-bytevector 8192))))
    (define connection
      (%make-store-connection port
                              (protocol-major version)
                              (protocol-minor version)
                              output flush
                              (make-hash-table 100)
                              (make-hash-table 100)
                              vlist-null
                              (delay (%built-in-builders connection))))

    connection))

(define (store-connection-version store)
  "Return the protocol version of STORE as an integer."
  (protocol-version (store-connection-major-version store)
                    (store-connection-minor-version store)))

(define-deprecated/alias nix-server-version store-connection-version)

(define (write-buffered-output server)
  "Flush SERVER's output port."
  (force-output (store-connection-output-port server))
  ((store-connection-flush-output server)))

(define (close-connection server)
  "Close the connection to SERVER."
  (close (store-connection-socket server)))

(define (call-with-store proc)
  "Call PROC with an open store connection."
  (let ((store (open-connection)))
    (dynamic-wind
      (const #f)
      (lambda ()
        (parameterize ((current-store-protocol-version
                        (store-connection-version store)))
          (proc store)))
      (lambda ()
        (false-if-exception (close-connection store))))))

(define-syntax-rule (with-store store exp ...)
  "Bind STORE to an open connection to the store and evaluate EXPs;
automatically close the store when the dynamic extent of EXP is left."
  (call-with-store (lambda (store) exp ...)))

(define current-store-protocol-version
  ;; Protocol version of the store currently used.  XXX: This is a hack to
  ;; communicate the protocol version to the build output port.  It's a hack
  ;; because it could be inaccurrate, for instance if there's code that
  ;; manipulates several store connections at once; it works well for the
  ;; purposes of (guix status) though.
  (make-parameter #f))

(define current-build-output-port
  ;; The port where build output is sent.
  (make-parameter (current-error-port)))

(define* (dump-port in out
                    #:optional len
                    #:key (buffer-size 16384))
  "Read LEN bytes from IN (or as much as possible if LEN is #f) and write it
to OUT, using chunks of BUFFER-SIZE bytes."
  (define buffer
    (make-bytevector buffer-size))

  (let loop ((total 0)
             (bytes (get-bytevector-n! in buffer 0
                                       (if len
                                           (min len buffer-size)
                                           buffer-size))))
    (or (eof-object? bytes)
        (and len (= total len))
        (let ((total (+ total bytes)))
          (put-bytevector out buffer 0 bytes)
          (loop total
                (get-bytevector-n! in buffer 0
                                   (if len
                                       (min (- len total) buffer-size)
                                       buffer-size)))))))

(define %newlines
  ;; Newline characters triggering a flush of 'current-build-output-port'.
  ;; Unlike Guile's 'line, we flush upon #\return so that progress reports
  ;; that use that trick are correctly displayed.
  (char-set #\newline #\return))

(define* (process-stderr server #:optional user-port)
  "Read standard output and standard error from SERVER, writing it to
CURRENT-BUILD-OUTPUT-PORT.  Return #t when SERVER is done sending data, and
#f otherwise; in the latter case, the caller should call `process-stderr'
again until #t is returned or an error is raised.

Since the build process's output cannot be assumed to be UTF-8, we
conservatively consider it to be Latin-1, thereby avoiding possible
encoding conversion errors."
  (define p
    (store-connection-socket server))

  ;; magic cookies from worker-protocol.hh
  (define %stderr-next  #x6f6c6d67)          ; "olmg", build log
  (define %stderr-read  #x64617461)          ; "data", data needed from source
  (define %stderr-write #x64617416)          ; "dat\x16", data for sink
  (define %stderr-last  #x616c7473)          ; "alts", we're done
  (define %stderr-error #x63787470)          ; "cxtp", error reporting

  (let ((k (read-int p)))
    (cond ((= k %stderr-write)
           ;; Write a byte stream to USER-PORT.
           (let* ((len (read-int p))
                  (m   (modulo len 8)))
             (dump-port p user-port len
                        #:buffer-size (if (<= len 16384) 16384 65536))
             (unless (zero? m)
               ;; Consume padding, as for strings.
               (get-bytevector-n p (- 8 m))))
           #f)
          ((= k %stderr-read)
           ;; Read a byte stream from USER-PORT.
           ;; Note: Avoid 'get-bytevector-n' to work around
           ;; <http://bugs.gnu.org/17591> in Guile up to 2.0.11.
           (let* ((max-len (read-int p))
                  (data    (make-bytevector max-len))
                  (len     (get-bytevector-n! user-port data 0 max-len)))
             (write-bytevector data p len)
             #f))
          ((= k %stderr-next)
           ;; Log a string.  Build logs are usually UTF-8-encoded, but they
           ;; may also contain arbitrary byte sequences that should not cause
           ;; this to fail.  Thus, use the permissive
           ;; 'read-maybe-utf8-string'.
           (let ((s (read-maybe-utf8-string p)))
             (display s (current-build-output-port))
             (when (string-any %newlines s)
               (force-output (current-build-output-port)))
             #f))
          ((= k %stderr-error)
           ;; Report an error.
           (let ((error  (read-maybe-utf8-string p))
                 ;; Currently the daemon fails to send a status code for early
                 ;; errors like DB schema version mismatches, so check for EOF.
                 (status (if (and (>= (store-connection-minor-version server) 8)
                                  (not (eof-object? (lookahead-u8 p))))
                             (read-int p)
                             1)))
             (raise (condition (&store-protocol-error
                                (message error)
                                (status  status))))))
          ((= k %stderr-last)
           ;; The daemon is done (see `stopWork' in `nix-worker.cc'.)
           #t)
          (else
           (raise (condition (&store-protocol-error
                              (message "invalid error code")
                              (status   k))))))))

(define %default-substitute-urls
  ;; Default list of substituters.  This is *not* the list baked in
  ;; 'guix-daemon', but it is used by 'guix-service-type' and and a couple of
  ;; clients ('guix build --log-file' uses it.)
  (map (if (false-if-exception (resolve-interface '(gnutls)))
           (cut string-append "https://" <>)
           (cut string-append "http://" <>))
       '("ci.guix.gnu.org")))

(define (current-user-name)
  "Return the name of the calling user."
  (catch #t
    (lambda ()
      (passwd:name (getpwuid (getuid))))
    (lambda _
      (getenv "USER"))))

(define* (set-build-options server
                            #:key keep-failed? keep-going? fallback?
                            (verbosity 0)
                            rounds                ;number of build rounds
                            max-build-jobs
                            timeout
                            max-silent-time
                            (offload? #t)
                            (use-build-hook? *unspecified*) ;deprecated
                            (build-verbosity 0)
                            (log-type 0)
                            (print-build-trace #t)
                            (user-name (current-user-name))

                            ;; When true, provide machine-readable "build
                            ;; traces" for use by (guix status).  Old clients
                            ;; are unable to make sense, which is why it's
                            ;; disabled by default.
                            print-extended-build-trace?

                            ;; When true, the daemon prefixes builder output
                            ;; with "@ build-log" traces so we can
                            ;; distinguish it from daemon output, and we can
                            ;; distinguish each builder's output
                            ;; (PRINT-BUILD-TRACE must be true as well.)  The
                            ;; latter is particularly useful when
                            ;; MAX-BUILD-JOBS > 1.
                            multiplexed-build-output?

                            build-cores
                            (use-substitutes? #t)

                            ;; Client-provided substitute URLs.  If it is #f,
                            ;; the daemon's settings are used.  Otherwise, it
                            ;; overrides the daemons settings; see 'guix
                            ;; substitute'.
                            (substitute-urls #f)

                            ;; Number of columns in the client's terminal.
                            (terminal-columns (terminal-columns))

                            ;; Locale of the client.
                            (locale (false-if-exception (setlocale LC_ALL))))
  ;; Must be called after `open-connection'.

  (define socket
    (store-connection-socket server))

  (unless (unspecified? use-build-hook?)
    (warn-about-deprecation #:use-build-hook? #f
                            #:replacement #:offload?))

  (let-syntax ((send (syntax-rules ()
                       ((_ (type option) ...)
                        (begin
                          (write-arg type option socket)
                          ...)))))
    (write-int (operation-id set-options) socket)
    (send (boolean keep-failed?) (boolean keep-going?)
          (boolean fallback?) (integer verbosity))
    (when (< (store-connection-minor-version server) #x61)
      (let ((max-build-jobs (or max-build-jobs 1))
            (max-silent-time (or max-silent-time 3600)))
        (send (integer max-build-jobs) (integer max-silent-time))))
    (when (>= (store-connection-minor-version server) 2)
      (send (boolean (if (unspecified? use-build-hook?)
                         offload?
                         use-build-hook?))))
    (when (>= (store-connection-minor-version server) 4)
      (send (integer build-verbosity) (integer log-type)
            (boolean print-build-trace)))
    (when (and (>= (store-connection-minor-version server) 6)
               (< (store-connection-minor-version server) #x61))
      (let ((build-cores (or build-cores (current-processor-count))))
        (send (integer build-cores))))
    (when (>= (store-connection-minor-version server) 10)
      (send (boolean use-substitutes?)))
    (when (>= (store-connection-minor-version server) 12)
      (let ((pairs `(;; This option is honored by 'guix substitute' et al.
                     ,@(if print-build-trace
                           `(("print-extended-build-trace"
                              . ,(if print-extended-build-trace? "1" "0")))
                           '())
                     ,@(if multiplexed-build-output?
                           `(("multiplexed-build-output"
                              . ,(if multiplexed-build-output? "true" "false")))
                           '())
                     ,@(if timeout
                           `(("build-timeout" . ,(number->string timeout)))
                           '())
                     ,@(if max-silent-time
                           `(("build-max-silent-time"
                              . ,(number->string max-silent-time)))
                           '())
                     ,@(if max-build-jobs
                           `(("build-max-jobs"
                              . ,(number->string max-build-jobs)))
                           '())
                     ,@(if build-cores
                           `(("build-cores" . ,(number->string build-cores)))
                           '())
                     ,@(if substitute-urls
                           `(("substitute-urls"
                              . ,(string-join substitute-urls)))
                           '())
                     ,@(if rounds
                           `(("build-repeat"
                              . ,(number->string (max 0 (1- rounds)))))
                           '())
                     ,@(if user-name
                           `(("user-name" . ,user-name))
                           '())
                     ,@(if terminal-columns
                           `(("terminal-columns"
                              . ,(number->string terminal-columns)))
                           '())
                     ,@(if locale
                           `(("locale" . ,locale))
                           '()))))
        (send (string-pairs pairs))))
    (let loop ((done? (process-stderr server)))
      (or done? (process-stderr server)))))

(define (buffering-output-port port buffer)
  "Return two value: an output port wrapped around PORT that uses BUFFER (a
bytevector) as its internal buffer, and a thunk to flush this output port."
  ;; Note: In Guile 2.2.2, custom binary output ports already have their own
  ;; 4K internal buffer.
  (define size
    (bytevector-length buffer))

  (define total 0)

  (define (flush)
    (put-bytevector port buffer 0 total)
    (force-output port)
    (set! total 0))

  (define (write bv offset count)
    (if (zero? count)                             ;end of file
        (flush)
        (let loop ((offset offset)
                   (count count)
                   (written 0))
          (cond ((= total size)
                 (flush)
                 (loop offset count written))
                ((zero? count)
                 written)
                (else
                 (let ((to-copy (min count (- size total))))
                   (bytevector-copy! bv offset buffer total to-copy)
                   (set! total (+ total to-copy))
                   (loop (+ offset to-copy) (- count to-copy)
                         (+ written to-copy))))))))

  ;; Note: We need to return FLUSH because the custom binary port has no way
  ;; to be notified of a 'force-output' call on itself.
  (values (make-custom-binary-output-port "buffering-output-port"
                                          write #f #f flush)
          flush))

(define profiled?
  (let ((profiled
         (or (and=> (getenv "GUIX_PROFILING") string-tokenize)
             '())))
    (lambda (component)
      "Return true if COMPONENT profiling is active."
      (member component profiled))))

(define %rpc-calls
  ;; Mapping from RPC names (symbols) to invocation counts.
  (make-hash-table))

(define* (show-rpc-profile #:optional (port (current-error-port)))
  "Write to PORT a summary of the RPCs that have been made."
  (let ((profile (sort (hash-fold alist-cons '() %rpc-calls)
                       (lambda (rpc1 rpc2)
                         (< (cdr rpc1) (cdr rpc2))))))
    (format port "Remote procedure call summary: ~a RPCs~%"
            (match profile
              (((names . counts) ...)
               (reduce + 0 counts))))
    (for-each (match-lambda
                ((rpc . count)
                 (format port "  ~30a ... ~5@a~%" rpc count)))
              profile)))

(define record-operation
  ;; Optionally, increment the number of calls of the given RPC.
  (if (profiled? "rpc")
      (begin
        (register-profiling-hook! "rpc" show-rpc-profile)
        (lambda (name)
          (let ((count (or (hashq-ref %rpc-calls name) 0)))
            (hashq-set! %rpc-calls name (+ count 1)))))
      (lambda (_)
        #t)))

(define-syntax operation
  (syntax-rules ()
    "Define a client-side RPC stub for the given operation."
    ((_ (name (type arg) ...) docstring return ...)
     (lambda (server arg ...)
       docstring
       (let* ((s (store-connection-socket server))
              (buffered (store-connection-output-port server)))
         (record-operation 'name)
         (write-int (operation-id name) buffered)
         (write-arg type arg buffered)
         ...
         (write-buffered-output server)

         ;; Loop until the server is done sending error output.
         (let loop ((done? (process-stderr server)))
           (or done? (loop (process-stderr server))))
         (values (read-arg return s) ...))))))

(define-syntax-rule (define-operation (name args ...)
                      docstring return ...)
  (define name
    (operation (name args ...) docstring return ...)))

(define-operation (valid-path? (string path))
  "Return #t when PATH designates a valid store item and #f otherwise (an
invalid item may exist on disk but still be invalid, for instance because it
is the result of an aborted or failed build.)

A '&store-protocol-error' condition is raised if PATH is not prefixed by the
store directory (/gnu/store)."
  boolean)

(define-operation (query-path-hash (store-path path))
  "Return the SHA256 hash of the nar serialization of PATH as a bytevector."
  base16)

(define hash-part->path
  (let ((query-path-from-hash-part
         (operation (query-path-from-hash-part (string hash))
                    #f
                    store-path)))
   (lambda (server hash-part)
     "Return the store path whose hash part is HASH-PART (a nix-base32
string).  Return the empty string if no such path exists."
     ;; This RPC is primarily used by Hydra to reply to HTTP GETs of
     ;; /HASH.narinfo.
     (query-path-from-hash-part server hash-part))))

(define-operation (query-path-info (store-path path))
  "Return the info (hash, references, etc.) for PATH."
  path-info)

(define add-data-to-store
  ;; A memoizing version of `add-to-store', to avoid repeated RPCs with
  ;; the very same arguments during a given session.
  (let ((add-text-to-store
         (operation (add-text-to-store (string name) (bytevector text)
                                       (string-list references))
                    #f
                    store-path))
        (lookup (if (profiled? "add-data-to-store-cache")
                    (let ((lookups 0)
                          (hits    0)
                          (drv     0)
                          (scheme  0))
                      (define (show-stats)
                        (define (% n)
                          (if (zero? lookups)
                              100.
                              (* 100. (/ n lookups))))

                        (format (current-error-port) "
'add-data-to-store' cache:
  lookups:      ~5@a
  hits:         ~5@a (~,1f%)
  .drv files:   ~5@a (~,1f%)
  Scheme files: ~5@a (~,1f%)~%"
                                lookups hits (% hits)
                                drv (% drv)
                                scheme (% scheme)))

                      (register-profiling-hook! "add-data-to-store-cache"
                                                show-stats)
                      (lambda (cache args)
                        (let ((result (hash-ref cache args)))
                          (set! lookups (+ 1 lookups))
                          (when result
                            (set! hits (+ 1 hits)))
                          (match args
                            ((_ name _)
                             (cond ((string-suffix? ".drv" name)
                                    (set! drv (+ drv 1)))
                                   ((string-suffix? "-builder" name)
                                    (set! scheme (+ scheme 1)))
                                   ((string-suffix? ".scm" name)
                                    (set! scheme (+ scheme 1))))))
                          result)))
                    hash-ref)))
    (lambda* (server name bytes #:optional (references '()))
      "Add BYTES under file NAME in the store, and return its store path.
REFERENCES is the list of store paths referred to by the resulting store
path."
      (let* ((args  `(,bytes ,name ,references))
             (cache (store-connection-add-text-to-store-cache server)))
        (or (lookup cache args)
            (let ((path (add-text-to-store server name bytes references)))
              (hash-set! cache args path)
              path))))))

(define* (add-text-to-store store name text #:optional (references '()))
  "Add TEXT under file NAME in the store, and return its store path.
REFERENCES is the list of store paths referred to by the resulting store
path."
  (add-data-to-store store name (string->utf8 text) references))

(define true
  ;; Define it once and for all since we use it as a default value for
  ;; 'add-to-store' and want to make sure two default values are 'eq?' for the
  ;; purposes or memoization.
  (lambda (file stat)
    #t))

(define add-to-store
  ;; A memoizing version of `add-to-store'.  This is important because
  ;; `add-to-store' leads to huge data transfers to the server, and
  ;; because it's often called many times with the very same argument.
  (let ((add-to-store
         (lambda* (server basename recursive? hash-algo file-name
                          #:key (select? true))
           ;; We don't use the 'operation' macro so we can pass SELECT? to
           ;; 'write-file'.
           (record-operation 'add-to-store)
           (let ((port (store-connection-socket server)))
             (write-int (operation-id add-to-store) port)
             (write-string basename port)
             (write-int 1 port)                   ;obsolete, must be #t
             (write-int (if recursive? 1 0) port)
             (write-string hash-algo port)
             (write-file file-name port #:select? select?)
             (write-buffered-output server)
             (let loop ((done? (process-stderr server)))
               (or done? (loop (process-stderr server))))
             (read-store-path port)))))
    (lambda* (server basename recursive? hash-algo file-name
                     #:key (select? true))
      "Add the contents of FILE-NAME under BASENAME to the store.  When
RECURSIVE? is false, FILE-NAME must designate a regular file--not a directory
nor a symlink.  When RECURSIVE? is true and FILE-NAME designates a directory,
the contents of FILE-NAME are added recursively; if FILE-NAME designates a
flat file and RECURSIVE? is true, its contents are added, and its permission
bits are kept.  HASH-ALGO must be a string such as \"sha256\".

When RECURSIVE? is true, call (SELECT?  FILE STAT) for each directory entry,
where FILE is the entry's absolute file name and STAT is the result of
'lstat'; exclude entries for which SELECT? does not return true."
      ;; Note: We don't stat FILE-NAME at each call, and thus we assume that
      ;; the file remains unchanged for the lifetime of SERVER.
      (let* ((args  `(,file-name ,basename ,recursive? ,hash-algo ,select?))
             (cache (store-connection-add-to-store-cache server)))
        (or (hash-ref cache args)
            (let ((path (add-to-store server basename recursive?
                                      hash-algo file-name
                                      #:select? select?)))
              (hash-set! cache args path)
              path))))))

(define %not-slash
  (char-set-complement (char-set #\/)))

(define* (add-file-tree-to-store server tree
                                 #:key
                                 (hash-algo "sha256")
                                 (recursive? #t))
  "Add the given TREE to the store on SERVER.  TREE must be an entry such as:

  (\"my-tree\" directory
    (\"a\" regular (data \"hello\"))
    (\"b\" symlink \"a\")
    (\"c\" directory
      (\"d\" executable (file \"/bin/sh\"))))

This is a generalized version of 'add-to-store'.  It allows you to reproduce
an arbitrary directory layout in the store without creating a derivation."

  ;; Note: The format of TREE was chosen to allow trees to be compared with
  ;; 'equal?', which in turn allows us to memoize things.

  (define root
    ;; TREE is a single entry.
    (list tree))

  (define basename
    (match tree
      ((name . _) name)))

  (define (lookup file)
    (let loop ((components (string-tokenize file %not-slash))
               (tree root))
      (match components
        ((basename)
         (assoc basename tree))
        ((head . rest)
         (loop rest
               (match (assoc-ref tree head)
                 (('directory . entries) entries)))))))

  (define (file-type+size file)
    (match (lookup file)
      ((_ (and type (or 'directory 'symlink)) . _)
       (values type 0))
      ((_ type ('file file))
       (values type (stat:size (stat file))))
      ((_ type ('data (? string? data)))
       (values type (string-length data)))
      ((_ type ('data (? bytevector? data)))
       (values type (bytevector-length data)))))

  (define (file-port file)
    (match (lookup file)
      ((_ (or 'regular 'executable) content)
       (match content
         (('file (? string? file))
          (open-file file "r0b"))
         (('data (? string? str))
          (open-input-string str))
         (('data (? bytevector? bv))
          (open-bytevector-input-port bv))))))

  (define (symlink-target file)
    (match (lookup file)
      ((_ 'symlink target) target)))

  (define (directory-entries directory)
    (match (lookup directory)
      ((_ 'directory (names . _) ...) names)))

  (define cache
    (store-connection-add-to-store-cache server))

  (or (hash-ref cache tree)
      (begin
        ;; We don't use the 'operation' macro so we can use 'write-file-tree'
        ;; instead of 'write-file'.
        (record-operation 'add-to-store/tree)
        (let ((port (store-connection-socket server)))
          (write-int (operation-id add-to-store) port)
          (write-string basename port)
          (write-int 1 port)                      ;obsolete, must be #t
          (write-int (if recursive? 1 0) port)
          (write-string hash-algo port)
          (write-file-tree basename port
                           #:file-type+size file-type+size
                           #:file-port file-port
                           #:symlink-target symlink-target
                           #:directory-entries directory-entries)
          (write-buffered-output server)
          (let loop ((done? (process-stderr server)))
            (or done? (loop (process-stderr server))))
          (let ((result (read-store-path port)))
            (hash-set! cache tree result)
            result)))))

<<<<<<< HEAD
(define (file-mapping->tree mapping)
  "Convert MAPPING, an alist like:

  ((\"guix/build/utils.scm\" . \"…/utils.scm\"))

to a tree suitable for 'add-file-tree-to-store' and 'interned-file-tree'."
  (let ((mapping (map (match-lambda
                        ((destination . source)
                         (cons (string-tokenize destination %not-slash)
                               source)))
                      mapping)))
    (fold (lambda (pair result)
            (match pair
              ((destination . source)
               (let loop ((destination destination)
                          (result result))
                 (match destination
                   ((file)
                    (let* ((mode (stat:mode (stat source)))
                           (type (if (zero? (logand mode #o100))
                                     'regular
                                     'executable)))
                      (alist-cons file
                                  `(,type (file ,source))
                                  result)))
                   ((file rest ...)
                    (let ((directory (assoc-ref result file)))
                      (alist-cons file
                                  `(directory
                                    ,@(loop rest
                                            (match directory
                                              (('directory . entries) entries)
                                              (#f '()))))
                                  (if directory
                                      (alist-delete file result)
                                      result)))))))))
          '()
          mapping)))
=======
(define current-build-prompt
  ;; When true, this is the prompt to abort to when 'build-things' is called.
  (make-parameter #f))

(define (call-with-build-handler handler thunk)
  "Register HANDLER as a \"build handler\" and invoke THUNK."
  (define tag
    (make-prompt-tag "build handler"))

  (parameterize ((current-build-prompt tag))
    (call-with-prompt tag
      thunk
      (lambda (k . args)
        ;; Since HANDLER may call K, which in turn may call 'build-things'
        ;; again, reinstate a prompt (thus, it's not a tail call.)
        (call-with-build-handler handler
                                 (lambda ()
                                   (apply handler k args)))))))

(define (invoke-build-handler store things mode)
  "Abort to 'current-build-prompt' if it is set."
  (or (not (current-build-prompt))
      (abort-to-prompt (current-build-prompt) store things mode)))

(define-syntax-rule (with-build-handler handler exp ...)
  "Register HANDLER as a \"build handler\" and invoke THUNK.  When
'build-things' is called within the dynamic extent of the call to THUNK,
HANDLER is invoked like so:

  (HANDLER CONTINUE STORE THINGS MODE)

where CONTINUE is the continuation, and the remaining arguments are those that
were passed to 'build-things'.

Build handlers are useful to announce a build plan with 'show-what-to-build'
and to implement dry runs (by not invoking CONTINUE) in a way that gracefully
deals with \"dynamic dependencies\" such as grafts---derivations that depend
on the build output of a previous derivation."
  (call-with-build-handler handler (lambda () exp ...)))
>>>>>>> 3089b70d

(define build-things
  (let ((build (operation (build-things (string-list things)
                                        (integer mode))
                          "Do it!"
                          boolean))
        (build/old (operation (build-things (string-list things))
                              "Do it!"
                              boolean)))
    (lambda* (store things #:optional (mode (build-mode normal)))
      "Build THINGS, a list of store items which may be either '.drv' files or
outputs, and return when the worker is done building them.  Elements of THINGS
that are not derivations can only be substituted and not built locally.
Alternately, an element of THING can be a derivation/output name pair, in
which case the daemon will attempt to substitute just the requested output of
the derivation.  Return #t on success.

When a handler is installed with 'with-build-handler', it is called any time
'build-things' is called."
      (or (not (invoke-build-handler store things mode))
          (let ((things (map (match-lambda
                               ((drv . output) (string-append drv "!" output))
                               (thing thing))
                             things)))
            (parameterize ((current-store-protocol-version
                            (store-connection-version store)))
              (if (>= (store-connection-minor-version store) 15)
                  (build store things mode)
                  (if (= mode (build-mode normal))
                      (build/old store things)
                      (raise (condition (&store-protocol-error
                                         (message "unsupported build mode")
                                         (status  1))))))))))))

(define-operation (add-temp-root (store-path path))
  "Make PATH a temporary root for the duration of the current session.
Return #t."
  boolean)

(define-operation (add-indirect-root (string file-name))
  "Make the symlink FILE-NAME an indirect root for the garbage collector:
whatever store item FILE-NAME points to will not be collected.  Return #t on
success.

FILE-NAME can be anywhere on the file system, but it must be an absolute file
name--it is the caller's responsibility to ensure that it is an absolute file
name."
  boolean)

(define %gc-roots-directory
  ;; The place where garbage collector roots (symlinks) are kept.
  (string-append %state-directory "/gcroots"))

(define (add-permanent-root target)
  "Add a garbage collector root pointing to TARGET, an element of the store,
preventing TARGET from even being collected.  This can also be used if TARGET
does not exist yet.

Raise an error if the caller does not have write access to the GC root
directory."
  (let* ((root (string-append %gc-roots-directory "/" (basename target))))
    (catch 'system-error
      (lambda ()
        (symlink target root))
      (lambda args
        ;; If ROOT already exists, this is fine; otherwise, re-throw.
        (unless (= EEXIST (system-error-errno args))
          (apply throw args))))))

(define (remove-permanent-root target)
  "Remove the permanent garbage collector root pointing to TARGET.  Raise an
error if there is no such root."
  (delete-file (string-append %gc-roots-directory "/" (basename target))))

(define references
  (operation (query-references (store-path path))
             "Return the list of references of PATH."
             store-path-list))

(define %reference-cache
  ;; Brute-force cache mapping store items to their list of references.
  ;; Caching matters because when building a profile in the presence of
  ;; grafts, we keep calling 'graft-derivation', which in turn calls
  ;; 'references/substitutes' many times with the same arguments.  Ideally we
  ;; would use a cache associated with the daemon connection instead (XXX).
  (make-hash-table 100))

(define (references/substitutes store items)
  "Return the list of list of references of ITEMS; the result has the same
length as ITEMS.  Query substitute information for any item missing from the
store at once.  Raise a '&store-protocol-error' exception if reference
information for one of ITEMS is missing."
  (let* ((requested  items)
         (local-refs (map (lambda (item)
                            (or (hash-ref %reference-cache item)
                                (guard (c ((store-protocol-error? c) #f))
                                  (references store item))))
                          items))
         (missing    (fold-right (lambda (item local-ref result)
                                   (if local-ref
                                       result
                                       (cons item result)))
                                 '()
                                 items local-refs))

         ;; Query all the substitutes at once to minimize the cost of
         ;; launching 'guix substitute' and making HTTP requests.
         (substs     (if (null? missing)
                         '()
                         (substitutable-path-info store missing))))
    (when (< (length substs) (length missing))
      (raise (condition (&store-protocol-error
                         (message "cannot determine \
the list of references")
                         (status 1)))))

    ;; Intersperse SUBSTS and LOCAL-REFS.
    (let loop ((items       items)
               (local-refs  local-refs)
               (result      '()))
      (match items
        (()
         (let ((result (reverse result)))
           (for-each (cut hash-set! %reference-cache <> <>)
                     requested result)
           result))
        ((item items ...)
         (match local-refs
           ((#f tail ...)
            (loop items tail
                  (cons (any (lambda (subst)
                               (and (string=? (substitutable-path subst) item)
                                    (substitutable-references subst)))
                             substs)
                        result)))
           ((head tail ...)
            (loop items tail
                  (cons head result)))))))))

(define* (fold-path store proc seed paths
                    #:optional (relatives (cut references store <>)))
  "Call PROC for each of the RELATIVES of PATHS, exactly once, and return the
result formed from the successive calls to PROC, the first of which is passed
SEED."
  (let loop ((paths  paths)
             (result seed)
             (seen   vlist-null))
    (match paths
      ((path rest ...)
       (if (vhash-assoc path seen)
           (loop rest result seen)
           (let ((seen   (vhash-cons path #t seen))
                 (rest   (append rest (relatives path)))
                 (result (proc path result)))
             (loop rest result seen))))
      (()
       result))))

(define (requisites store paths)
  "Return the requisites of PATHS, including PATHS---i.e., their closures (all
its references, recursively)."
  (fold-path store cons '() paths))

(define (topologically-sorted store paths)
  "Return a list containing PATHS and all their references sorted in
topological order."
  (define (traverse)
    ;; Do a simple depth-first traversal of all of PATHS.
    (let loop ((paths   paths)
               (visited vlist-null)
               (result  '()))
      (define (visit n)
        (vhash-cons n #t visited))

      (define (visited? n)
        (vhash-assoc n visited))

      (match paths
        ((head tail ...)
         (if (visited? head)
             (loop tail visited result)
             (call-with-values
                 (lambda ()
                   (loop (references store head)
                         (visit head)
                         result))
               (lambda (visited result)
                 (loop tail
                       visited
                       (cons head result))))))
        (()
         (values visited result)))))

  (call-with-values traverse
    (lambda (_ result)
      (reverse result))))

(define referrers
  (operation (query-referrers (store-path path))
             "Return the list of path that refer to PATH."
             store-path-list))

(define valid-derivers
  (operation (query-valid-derivers (store-path path))
             "Return the list of valid \"derivers\" of PATH---i.e., all the
.drv present in the store that have PATH among their outputs."
             store-path-list))

(define query-derivation-outputs  ; avoid name clash with `derivation-outputs'
  (operation (query-derivation-outputs (store-path path))
             "Return the list of outputs of PATH, a .drv file."
             store-path-list))

(define-operation (has-substitutes? (store-path path))
  "Return #t if binary substitutes are available for PATH, and #f otherwise."
  boolean)

(define substitutable-paths
  (operation (query-substitutable-paths (store-path-list paths))
             "Return the subset of PATHS that is substitutable."
             store-path-list))

(define substitutable-path-info
  (operation (query-substitutable-path-infos (store-path-list paths))
             "Return information about the subset of PATHS that is
substitutable.  For each substitutable path, a `substitutable?' object is
returned; thus, the resulting list can be shorter than PATHS.  Furthermore,
that there is no guarantee that the order of the resulting list matches the
order of PATHS."
             substitutable-path-list))

(define %built-in-builders
  (let ((builders (operation (built-in-builders)
                             "Return the built-in builders."
                             string-list)))
    (lambda (store)
      "Return the names of the supported built-in derivation builders
supported by STORE.  The result is memoized for STORE."
      ;; Check whether STORE's version supports this RPC and built-in
      ;; derivation builders in general, which appeared in Guix > 0.11.0.
      ;; Return the empty list if it doesn't.  Note that this RPC does not
      ;; exist in 'nix-daemon'.
      (if (or (> (store-connection-major-version store) #x100)
              (and (= (store-connection-major-version store) #x100)
                   (>= (store-connection-minor-version store) #x60)))
          (builders store)
          '()))))

(define (built-in-builders store)
  "Return the names of the supported built-in derivation builders
supported by STORE."
  (force (store-connection-built-in-builders store)))

(define-operation (optimize-store)
  "Optimize the store by hard-linking identical files (\"deduplication\".)
Return #t on success."
  ;; Note: the daemon in Guix <= 0.8.2 does not implement this RPC.
  boolean)

(define verify-store
  (let ((verify (operation (verify-store (boolean check-contents?)
                                         (boolean repair?))
                           "Verify the store."
                           boolean)))
    (lambda* (store #:key check-contents? repair?)
      "Verify the integrity of the store and return false if errors remain,
and true otherwise.  When REPAIR? is true, repair any missing or altered store
items by substituting them (this typically requires root privileges because it
is not an atomic operation.)  When CHECK-CONTENTS? is true, check the contents
of store items; this can take a lot of time."
      (not (verify store check-contents? repair?)))))

(define (run-gc server action to-delete min-freed)
  "Perform the garbage-collector operation ACTION, one of the
`gc-action' values.  When ACTION is `delete-specific', the TO-DELETE is
the list of store paths to delete.  IGNORE-LIVENESS? should always be
#f.  MIN-FREED is the minimum amount of disk space to be freed, in
bytes, before the GC can stop.  Return the list of store paths delete,
and the number of bytes freed."
  (let ((s (store-connection-socket server)))
    (write-int (operation-id collect-garbage) s)
    (write-int action s)
    (write-store-path-list to-delete s)
    (write-arg boolean #f s)                      ; ignore-liveness?
    (write-long-long min-freed s)
    (write-int 0 s)                               ; obsolete
    (when (>= (store-connection-minor-version server) 5)
      ;; Obsolete `use-atime' and `max-atime' parameters.
      (write-int 0 s)
      (write-int 0 s))

    ;; Loop until the server is done sending error output.
    (let loop ((done? (process-stderr server)))
      (or done? (loop (process-stderr server))))

    (let ((paths    (read-store-path-list s))
          (freed    (read-long-long s))
          (obsolete (read-long-long s)))
      (unless (null? paths)
        ;; To be on the safe side, completely invalidate both caches.
        ;; Otherwise we could end up returning store paths that are no longer
        ;; valid.
        (hash-clear! (store-connection-add-to-store-cache server))
        (hash-clear! (store-connection-add-text-to-store-cache server)))

     (values paths freed))))

(define-syntax-rule (%long-long-max)
  ;; Maximum unsigned 64-bit integer.
  (- (expt 2 64) 1))

(define (live-paths server)
  "Return the list of live store paths---i.e., store paths still
referenced, and thus not subject to being garbage-collected."
  (run-gc server (gc-action return-live) '() (%long-long-max)))

(define (dead-paths server)
  "Return the list of dead store paths---i.e., store paths no longer
referenced, and thus subject to being garbage-collected."
  (run-gc server (gc-action return-dead) '() (%long-long-max)))

(define* (collect-garbage server #:optional (min-freed (%long-long-max)))
  "Collect garbage from the store at SERVER.  If MIN-FREED is non-zero,
then collect at least MIN-FREED bytes.  Return the paths that were
collected, and the number of bytes freed."
  (run-gc server (gc-action delete-dead) '() min-freed))

(define* (delete-paths server paths #:optional (min-freed (%long-long-max)))
  "Delete PATHS from the store at SERVER, if they are no longer
referenced.  If MIN-FREED is non-zero, then stop after at least
MIN-FREED bytes have been collected.  Return the paths that were
collected, and the number of bytes freed."
  (run-gc server (gc-action delete-specific) paths min-freed))

(define (import-paths server port)
  "Import the set of store paths read from PORT into SERVER's store.  An error
is raised if the set of paths read from PORT is not signed (as per
'export-path #:sign? #t'.)  Return the list of store paths imported."
  (let ((s (store-connection-socket server)))
    (write-int (operation-id import-paths) s)
    (let loop ((done? (process-stderr server port)))
      (or done? (loop (process-stderr server port))))
    (read-store-path-list s)))

(define* (export-path server path port #:key (sign? #t))
  "Export PATH to PORT.  When SIGN? is true, sign it."
  (let ((s (store-connection-socket server)))
    (write-int (operation-id export-path) s)
    (write-store-path path s)
    (write-arg boolean sign? s)
    (let loop ((done? (process-stderr server port)))
      (or done? (loop (process-stderr server port))))
    (= 1 (read-int s))))

(define* (export-paths server paths port #:key (sign? #t) recursive?)
  "Export the store paths listed in PATHS to PORT, in topological order,
signing them if SIGN? is true.  When RECURSIVE? is true, export the closure of
PATHS---i.e., PATHS and all their dependencies."
  (define ordered
    (let ((sorted (topologically-sorted server paths)))
      ;; When RECURSIVE? is #f, filter out the references of PATHS.
      (if recursive?
          sorted
          (filter (cut member <> paths) sorted))))

  (let loop ((paths ordered))
    (match paths
      (()
       (write-int 0 port))
      ((head tail ...)
       (write-int 1 port)
       (and (export-path server head port #:sign? sign?)
            (loop tail))))))

(define-operation (query-failed-paths)
  "Return the list of store items for which a build failure is cached.

The result is always the empty list unless the daemon was started with
'--cache-failures'."
  store-path-list)

(define-operation (clear-failed-paths (store-path-list items))
  "Remove ITEMS from the list of cached build failures.

This makes sense only when the daemon was started with '--cache-failures'."
  boolean)


;;;
;;; Store monad.
;;;

(define-syntax-rule (define-alias new old)
  (define-syntax new (identifier-syntax old)))

;; The store monad allows us to (1) build sequences of operations in the
;; store, and (2) make the store an implicit part of the execution context,
;; rather than a parameter of every single function.
(define-alias %store-monad %state-monad)
(define-alias store-return state-return)
(define-alias store-bind state-bind)

;; Instantiate templates for %STORE-MONAD since it's syntactically different
;; from %STATE-MONAD.
(template-directory instantiations %store-monad)

(define* (cache-object-mapping object keys result
                               #:key (vhash-cons vhash-consq))
  "Augment the store's object cache with a mapping from OBJECT/KEYS to RESULT.
KEYS is a list of additional keys to match against, for instance a (SYSTEM
TARGET) tuple.  Use VHASH-CONS to insert OBJECT into the cache.

OBJECT is typically a high-level object such as a <package> or an <origin>,
and RESULT is typically its derivation."
  (lambda (store)
    (values result
            (store-connection
             (inherit store)
             (object-cache (vhash-cons object (cons result keys)
                                       (store-connection-object-cache store)))))))

(define record-cache-lookup!
  (if (profiled? "object-cache")
      (let ((fresh    0)
            (lookups  0)
            (hits     0))
        (register-profiling-hook!
         "object-cache"
         (lambda ()
           (format (current-error-port) "Store object cache:
  fresh caches: ~5@a
  lookups:      ~5@a
  hits:         ~5@a (~,1f%)~%"
                   fresh lookups hits
                   (if (zero? lookups)
                       100.
                       (* 100. (/ hits lookups))))))

        (lambda (hit? cache)
          (set! fresh
            (if (eq? cache vlist-null)
                (+ 1 fresh)
                fresh))
          (set! lookups (+ 1 lookups))
          (set! hits (if hit? (+ hits 1) hits))))
      (lambda (x y)
        #t)))

(define* (lookup-cached-object object #:optional (keys '())
                               #:key (vhash-fold* vhash-foldq*))
  "Return the cached object in the store connection corresponding to OBJECT
and KEYS; use VHASH-FOLD* to look for OBJECT in the cache.  KEYS is a list of
additional keys to match against, and which are compared with 'equal?'.
Return #f on failure and the cached result otherwise."
  (lambda (store)
    (let* ((cache (store-connection-object-cache store))

           ;; Escape as soon as we find the result.  This avoids traversing
           ;; the whole vlist chain and significantly reduces the number of
           ;; 'hashq' calls.
           (value (let/ec return
                    (vhash-fold* (lambda (item result)
                                   (match item
                                     ((value . keys*)
                                      (if (equal? keys keys*)
                                          (return value)
                                          result))))
                                 #f object
                                 cache))))
      (record-cache-lookup! value cache)
      (values value store))))

(define* (%mcached mthunk object #:optional (keys '())
                   #:key
                   (vhash-cons vhash-consq)
                   (vhash-fold* vhash-foldq*))
  "Bind the monadic value returned by MTHUNK, which supposedly corresponds to
OBJECT/KEYS, or return its cached value.  Use VHASH-CONS to insert OBJECT into
the cache, and VHASH-FOLD* to look it up."
  (mlet %store-monad ((cached (lookup-cached-object object keys
                                                    #:vhash-fold* vhash-fold*)))
    (if cached
        (return cached)
        (>>= (mthunk)
             (lambda (result)
               (cache-object-mapping object keys result
                                     #:vhash-cons vhash-cons))))))

(define-syntax mcached
  (syntax-rules (eq? equal?)
    "Run MVALUE, which corresponds to OBJECT/KEYS, and cache it; or return the
value associated with OBJECT/KEYS in the store's object cache if there is
one."
    ((_ eq? mvalue object keys ...)
     (%mcached (lambda () mvalue)
               object (list keys ...)
               #:vhash-cons vhash-consq
               #:vhash-fold* vhash-foldq*))
    ((_ equal? mvalue object keys ...)
     (%mcached (lambda () mvalue)
               object (list keys ...)
               #:vhash-cons vhash-cons
               #:vhash-fold* vhash-fold*))
    ((_ mvalue object keys ...)
     (mcached eq? mvalue object keys ...))))

(define (preserve-documentation original proc)
  "Return PROC with documentation taken from ORIGINAL."
  (set-object-property! proc 'documentation
                        (procedure-property original 'documentation))
  proc)

(define (store-lift proc)
  "Lift PROC, a procedure whose first argument is a connection to the store,
in the store monad."
  (preserve-documentation proc
                          (lambda args
                            (lambda (store)
                              (values (apply proc store args) store)))))

(define (store-lower proc)
  "Lower PROC, a monadic procedure in %STORE-MONAD, to a \"normal\" procedure
taking the store as its first argument."
  (preserve-documentation proc
                          (lambda (store . args)
                            (run-with-store store (apply proc args)))))

;;
;; Store monad operators.
;;

(define* (binary-file name
                      data ;bytevector
                      #:optional (references '()))
  "Return as a monadic value the absolute file name in the store of the file
containing DATA, a bytevector.  REFERENCES is a list of store items that the
resulting text file refers to; it defaults to the empty list."
  (lambda (store)
    (values (add-data-to-store store name data references)
            store)))

(define* (text-file name
                    text ;string
                    #:optional (references '()))
  "Return as a monadic value the absolute file name in the store of the file
containing TEXT, a string.  REFERENCES is a list of store items that the
resulting text file refers to; it defaults to the empty list."
  (lambda (store)
    (values (add-text-to-store store name text references)
            store)))

(define* (interned-file file #:optional name
                        #:key (recursive? #t) (select? true))
  "Return the name of FILE once interned in the store.  Use NAME as its store
name, or the basename of FILE if NAME is omitted.

When RECURSIVE? is true, the contents of FILE are added recursively; if FILE
designates a flat file and RECURSIVE? is true, its contents are added, and its
permission bits are kept.

When RECURSIVE? is true, call (SELECT?  FILE STAT) for each directory entry,
where FILE is the entry's absolute file name and STAT is the result of
'lstat'; exclude entries for which SELECT? does not return true."
  (lambda (store)
    (values (add-to-store store (or name (basename file))
                          recursive? "sha256" file
                          #:select? select?)
            store)))

(define interned-file-tree
  (store-lift add-file-tree-to-store))

(define build
  ;; Monadic variant of 'build-things'.
  (store-lift build-things))

(define set-build-options*
  (store-lift set-build-options))

(define references*
  (store-lift references))

(define (query-path-info* item)
  "Monadic version of 'query-path-info' that returns #f when ITEM is not in
the store."
  (lambda (store)
    (guard (c ((store-protocol-error? c)
               ;; ITEM is not in the store; return #f.
               (values #f store)))
      (values (query-path-info store item) store))))

(define-inlinable (current-system)
  ;; Consult the %CURRENT-SYSTEM fluid at bind time.  This is equivalent to
  ;; (lift0 %current-system %store-monad), but inlinable, thus avoiding
  ;; closure allocation in some cases.
  (lambda (state)
    (values (%current-system) state)))

(define-inlinable (set-current-system system)
  ;; Set the %CURRENT-SYSTEM fluid at bind time.
  (lambda (state)
    (values (%current-system system) state)))

(define-inlinable (current-target-system)
  ;; Consult the %CURRENT-TARGET-SYSTEM fluid at bind time.
  (lambda (state)
    (values (%current-target-system) state)))

(define-inlinable (set-current-target target)
  ;; Set the %CURRENT-TARGET-SYSTEM fluid at bind time.
  (lambda (state)
    (values (%current-target-system target) state)))

(define %guile-for-build
  ;; The derivation of the Guile to be used within the build environment,
  ;; when using 'gexp->derivation' and co.
  (make-parameter #f))

(define set-store-connection-object-cache!
  (record-modifier <store-connection> 'object-cache))

(define* (run-with-store store mval
                         #:key
                         (guile-for-build (%guile-for-build))
                         (system (%current-system))
                         (target #f))
  "Run MVAL, a monadic value in the store monad, in STORE, an open store
connection, and return the result."
  ;; Initialize the dynamic bindings here to avoid bad surprises.  The
  ;; difficulty lies in the fact that dynamic bindings are resolved at
  ;; bind-time and not at call time, which can be disconcerting.
  (parameterize ((%guile-for-build guile-for-build)
                 (%current-system system)
                 (%current-target-system target))
    (call-with-values (lambda ()
                        (run-with-state mval store))
      (lambda (result new-store)
        (when (and store new-store)
          ;; Copy the object cache from NEW-STORE so we don't fully discard
          ;; the state.
          (let ((cache (store-connection-object-cache new-store)))
            (set-store-connection-object-cache! store cache)))
        result))))


;;;
;;; Store paths.
;;;

(define %store-prefix
  ;; Absolute path to the Nix store.
  (make-parameter %store-directory))

(define (compressed-hash bv size)                 ; `compressHash'
  "Given the hash stored in BV, return a compressed version thereof that fits
in SIZE bytes."
  (define new (make-bytevector size 0))
  (define old-size (bytevector-length bv))
  (let loop ((i 0))
    (if (= i old-size)
        new
        (let* ((j (modulo i size))
               (o (bytevector-u8-ref new j)))
          (bytevector-u8-set! new j
                              (logxor o (bytevector-u8-ref bv i)))
          (loop (+ 1 i))))))

(define (store-path type hash name)               ; makeStorePath
  "Return the store path for NAME/HASH/TYPE."
  (let* ((s (string-append type ":sha256:"
                           (bytevector->base16-string hash) ":"
                           (%store-prefix) ":" name))
         (h (sha256 (string->utf8 s)))
         (c (compressed-hash h 20)))
    (string-append (%store-prefix) "/"
                   (bytevector->nix-base32-string c) "-"
                   name)))

(define (output-path output hash name)            ; makeOutputPath
  "Return an output path for OUTPUT (the name of the output as a string) of
the derivation called NAME with hash HASH."
  (store-path (string-append "output:" output) hash
              (if (string=? output "out")
                  name
                  (string-append name "-" output))))

(define* (fixed-output-path name hash
                            #:key
                            (output "out")
                            (hash-algo 'sha256)
                            (recursive? #t))
  "Return an output path for the fixed output OUTPUT defined by HASH of type
HASH-ALGO, of the derivation NAME.  RECURSIVE? has the same meaning as for
'add-to-store'."
  (if (and recursive? (eq? hash-algo 'sha256))
      (store-path "source" hash name)
      (let ((tag (string-append "fixed:" output ":"
                                (if recursive? "r:" "")
                                (symbol->string hash-algo) ":"
                                (bytevector->base16-string hash) ":")))
        (store-path (string-append "output:" output)
                    (sha256 (string->utf8 tag))
                    name))))

(define (store-path? path)
  "Return #t if PATH is a store path."
  ;; This is a lightweight check, compared to using a regexp, but this has to
  ;; be fast as it's called often in `derivation', for instance.
  ;; `isStorePath' in Nix does something similar.
  (string-prefix? (%store-prefix) path))

(define (direct-store-path? path)
  "Return #t if PATH is a store path, and not a sub-directory of a store path.
This predicate is sometimes needed because files *under* a store path are not
valid inputs."
  (and (store-path? path)
       (not (string=? path (%store-prefix)))
       (let ((len (+ 1 (string-length (%store-prefix)))))
         (not (string-index (substring path len) #\/)))))

(define (direct-store-path path)
  "Return the direct store path part of PATH, stripping components after
'/gnu/store/xxxx-foo'."
  (let ((prefix-length (+ (string-length (%store-prefix)) 35)))
    (if (> (string-length path) prefix-length)
        (let ((slash (string-index path #\/ prefix-length)))
          (if slash (string-take path slash) path))
        path)))

(define (derivation-path? path)
  "Return #t if PATH is a derivation path."
  (and (store-path? path) (string-suffix? ".drv" path)))

(define (store-path-base path)
  "Return the base path of a path in the store."
  (and (string-prefix? (%store-prefix) path)
       (let ((base (string-drop path (+ 1 (string-length (%store-prefix))))))
         (and (> (string-length base) 33)
              (not (string-index base #\/))
              base))))

(define (store-path-package-name path)
  "Return the package name part of PATH, a file name in the store."
  (let ((base (store-path-base path)))
    (string-drop base (+ 32 1)))) ;32 hash part + 1 hyphen

(define (store-path-hash-part path)
  "Return the hash part of PATH as a base32 string, or #f if PATH is not a
syntactically valid store path."
  (let* ((base (store-path-base path))
         (hash (string-take base 32)))
    (and (string-every %nix-base32-charset hash)
         hash)))

(define (derivation-log-file drv)
  "Return the build log file for DRV, a derivation file name, or #f if it
could not be found."
  (let* ((base    (basename drv))
         (log     (string-append (or (getenv "GUIX_LOG_DIRECTORY")
                                     (string-append %localstatedir "/log/guix"))
                                 "/drvs/"
                                 (string-take base 2) "/"
                                 (string-drop base 2)))
         (log.gz  (string-append log ".gz"))
         (log.bz2 (string-append log ".bz2")))
    (cond ((file-exists? log.gz) log.gz)
          ((file-exists? log.bz2) log.bz2)
          ((file-exists? log) log)
          (else #f))))

(define (log-file store file)
  "Return the build log file for FILE, or #f if none could be found.  FILE
must be an absolute store file name, or a derivation file name."
  (cond ((derivation-path? file)
         (derivation-log-file file))
        (else
         (match (valid-derivers store file)
           ((derivers ...)
            ;; Return the first that works.
            (any (cut log-file store <>) derivers))
           (_ #f)))))

;;; Local Variables:
;;; eval: (put 'system-error-to-connection-error 'scheme-indent-function 1)
;;; End:<|MERGE_RESOLUTION|>--- conflicted
+++ resolved
@@ -1226,7 +1226,6 @@
             (hash-set! cache tree result)
             result)))))
 
-<<<<<<< HEAD
 (define (file-mapping->tree mapping)
   "Convert MAPPING, an alist like:
 
@@ -1265,7 +1264,7 @@
                                       result)))))))))
           '()
           mapping)))
-=======
+
 (define current-build-prompt
   ;; When true, this is the prompt to abort to when 'build-things' is called.
   (make-parameter #f))
@@ -1305,7 +1304,6 @@
 deals with \"dynamic dependencies\" such as grafts---derivations that depend
 on the build output of a previous derivation."
   (call-with-build-handler handler (lambda () exp ...)))
->>>>>>> 3089b70d
 
 (define build-things
   (let ((build (operation (build-things (string-list things)
