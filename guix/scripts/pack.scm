--- conflicted
+++ resolved
@@ -5,11 +5,8 @@
 ;;; Copyright © 2018 Chris Marusich <cmmarusich@gmail.com>
 ;;; Copyright © 2018 Efraim Flashner <efraim@flashner.co.il>
 ;;; Copyright © 2020 Tobias Geerinckx-Rice <me@tobias.gr>
-<<<<<<< HEAD
 ;;; Copyright © 2020 Maxim Cournoyer <maxim.cournoyer@gmail.com>
-=======
 ;;; Copyright © 2020 Eric Bavier <bavier@posteo.net>
->>>>>>> 7c2e6740
 ;;;
 ;;; This file is part of GNU Guix.
 ;;;
