;;; GNU Guix --- Functional package management for GNU
;;; Copyright © 2013, 2014, 2015, 2016, 2017, 2018, 2019, 2020 Ludovic Courtès <ludo@gnu.org>
;;; Copyright © 2016 Chris Marusich <cmmarusich@gmail.com>
;;; Copyright © 2017 Leo Famulari <leo@famulari.name>
;;; Copyright © 2017, 2020 Mathieu Othacehe <m.othacehe@gmail.com>
;;; Copyright © 2019, 2020 Jan (janneke) Nieuwenhuizen <janneke@gnu.org>
;;; Copyright © 2020 Maxim Cournoyer <maxim.cournoyer@gmail.com>
;;; Copyright © 2020 Stefan <stefan-guix@vodafonemail.de>
;;;
;;; This file is part of GNU Guix.
;;;
;;; GNU Guix is free software; you can redistribute it and/or modify it
;;; under the terms of the GNU General Public License as published by
;;; the Free Software Foundation; either version 3 of the License, or (at
;;; your option) any later version.
;;;
;;; GNU Guix is distributed in the hope that it will be useful, but
;;; WITHOUT ANY WARRANTY; without even the implied warranty of
;;; MERCHANTABILITY or FITNESS FOR A PARTICULAR PURPOSE.  See the
;;; GNU General Public License for more details.
;;;
;;; You should have received a copy of the GNU General Public License
;;; along with GNU Guix.  If not, see <http://www.gnu.org/licenses/>.

(define-module (gnu bootloader grub)
  #:use-module (guix records)
  #:use-module ((guix utils) #:select (%current-system))
  #:use-module (guix gexp)
  #:use-module (gnu artwork)
  #:use-module (gnu bootloader)
  #:use-module (gnu system uuid)
  #:use-module (gnu system file-systems)
  #:use-module (gnu system keyboard)
  #:use-module (gnu packages bootloaders)
  #:autoload   (gnu packages gtk) (guile-cairo guile-rsvg)
  #:autoload   (gnu packages xorg) (xkeyboard-config)
  #:use-module (ice-9 match)
  #:use-module (ice-9 regex)
  #:use-module (srfi srfi-1)
  #:use-module (srfi srfi-2)
  #:export (grub-theme
            grub-theme?
            grub-theme-image
            grub-theme-resolution
            grub-theme-color-normal
            grub-theme-color-highlight
            grub-theme-gfxmode

            grub-bootloader
            grub-efi-bootloader
            grub-mkrescue-bootloader
            grub-minimal-bootloader

            grub-configuration))

;;; Commentary:
;;;
;;; Configuration of GNU GRUB.
;;;
;;; Code:

(define* (normalize-file file mount-point store-directory-prefix)
  "Strip MOUNT-POINT and prepend STORE-DIRECTORY-PREFIX, if any, to FILE, a
G-expression or other lowerable object denoting a file name."

  (define (strip-mount-point mount-point file)
    (if mount-point
        (if (string=? mount-point "/")
            file
            #~(let ((file #$file))
                (if (string-prefix? #$mount-point file)
                    (substring #$file #$(string-length mount-point))
                    file)))
        file))

  (define (prepend-store-directory-prefix store-directory-prefix file)
    (if store-directory-prefix
        #~(string-append #$store-directory-prefix #$file)
        file))

  (prepend-store-directory-prefix store-directory-prefix
                                  (strip-mount-point mount-point file)))



(define-record-type* <grub-theme>
  ;; Default theme contributed by Felipe López.
  grub-theme make-grub-theme
  grub-theme?
  (image           grub-theme-image
                   (default (file-append %artwork-repository
                                         "/grub/GuixSD-fully-black-4-3.svg")))
  (resolution      grub-theme-resolution
                   (default '(1024 . 768)))
  (color-normal    grub-theme-color-normal
                   (default '((fg . light-gray) (bg . black))))
  (color-highlight grub-theme-color-highlight
                   (default '((fg . yellow) (bg . black))))
  (gfxmode         grub-theme-gfxmode
                   (default '("auto"))))          ;list of string


;;;
;;; Background image & themes.
;;;

(define (bootloader-theme config)
  "Return user defined theme in CONFIG if defined or a default theme
otherwise."
  (or (bootloader-configuration-theme config) (grub-theme)))

(define* (image->png image #:key width height)
  "Build a PNG of HEIGHT x WIDTH from IMAGE if its file suffix is \".svg\".
Otherwise the picture in IMAGE is just copied."
  (computed-file "grub-image.png"
                 (with-imported-modules '((gnu build svg))
                   (with-extensions (list guile-rsvg guile-cairo)
                     #~(if (string-suffix? ".svg" #+image)
                           (begin
                             (use-modules (gnu build svg))
                             (svg->png #+image #$output
                                       #:width #$width
                                       #:height #$height))
                           (copy-file #+image #$output))))))

(define* (grub-background-image config)
  "Return the GRUB background image defined in CONFIG or #f if none was found.
If the suffix of the image file is \".svg\", then it is converted into a PNG
file with the resolution provided in CONFIG."
  (let* ((theme (bootloader-theme config))
         (image (grub-theme-image theme)))
    (and image
         (match (grub-theme-resolution theme)
           (((? number? width) . (? number? height))
            (image->png image #:width width #:height height))
           (_ #f)))))

(define* (eye-candy config store-device store-mount-point
                    #:key store-directory-prefix port)
  "Return a gexp that writes to PORT (a port-valued gexp) the 'grub.cfg' part
concerned with graphics mode, background images, colors, and all that.
STORE-DEVICE designates the device holding the store, and STORE-MOUNT-POINT is
its mount point; these are used to determine where the background image and
fonts must be searched for.  STORE-DIRECTORY-PREFIX is a directory prefix to
prepend to any store file name."
  (define (setup-gfxterm config font-file)
    (if (memq 'gfxterm (bootloader-configuration-terminal-outputs config))
<<<<<<< HEAD
        #~(format #f "if loadfont ~a; then
  setup_gfxterm
fi~%" #+font-file)
=======
        #~(format #f "
if loadfont ~a; then
  set gfxmode=~a
  insmod all_video
  insmod gfxterm
fi~%"
                  #+font-file
                  #$(string-join
                     (grub-theme-gfxmode (bootloader-theme config))
                     ";"))
>>>>>>> e88745a6
        ""))

  (define (theme-colors type)
    (let* ((theme  (bootloader-theme config))
           (colors (type theme)))
      (string-append (symbol->string (assoc-ref colors 'fg)) "/"
                     (symbol->string (assoc-ref colors 'bg)))))

  (define font-file
    (normalize-file (file-append grub "/share/grub/unicode.pf2")
                    store-mount-point
                    store-directory-prefix))

  (define image
    (normalize-file (grub-background-image config)
                    store-mount-point
                    store-directory-prefix))

  (and image
       #~(format #$port "
# Set 'root' to the partition that contains /gnu/store.
~a

~a
~a

insmod png
if background_image ~a; then
  set color_normal=~a
  set color_highlight=~a
else
  set menu_color_normal=cyan/blue
  set menu_color_highlight=white/blue
fi~%"
                 #$(grub-root-search store-device font-file)
                 #$(setup-gfxterm config font-file)
                 #$(grub-setup-io config)

                 #$image
                 #$(theme-colors grub-theme-color-normal)
                 #$(theme-colors grub-theme-color-highlight))))


;;;
;;; Configuration file.
;;;

(define* (keyboard-layout-file layout
                               #:key
                               (grub grub))
  "Process the X keyboard layout description LAYOUT, a <keyboard-layout> record,
and return a file in the format for GRUB keymaps.  LAYOUT must be present in
the 'share/X11/xkb/symbols/' directory of 'xkeyboard-config'."
  (define builder
    (with-imported-modules '((guix build utils))
      #~(begin
          (use-modules (guix build utils))

          ;; 'grub-kbdcomp' passes all its arguments but '-o' to 'ckbcomp'
          ;; (from the 'console-setup' package).
          (invoke #+(file-append grub "/bin/grub-mklayout")
                  "-i" #+(keyboard-layout->console-keymap layout)
                  "-o" #$output))))

  (computed-file (string-append "grub-keymap."
                                (string-map (match-lambda
                                              (#\, #\-)
                                              (chr chr))
                                            (keyboard-layout-name layout)))
                 builder))

(define (grub-setup-io config)
  "Return GRUB commands to configure the input / output interfaces.  The result
is a string that can be inserted in grub.cfg."
  (let* ((symbols->string (lambda (list)
                           (string-join (map symbol->string list) " ")))
         (outputs (bootloader-configuration-terminal-outputs config))
         (inputs (bootloader-configuration-terminal-inputs config))
         (unit (bootloader-configuration-serial-unit config))
         (speed (bootloader-configuration-serial-speed config))

         ;; Respectively, GRUB_TERMINAL_OUTPUT and GRUB_TERMINAL_INPUT,
         ;; as documented in GRUB manual section "Simple Configuration
         ;; Handling".
         (valid-outputs '(console serial serial_0 serial_1 serial_2 serial_3
                          gfxterm vga_text mda_text morse spkmodem))
         (valid-inputs '(console serial serial_0 serial_1 serial_2 serial_3
                         at_keyboard usb_keyboard))

         (io (string-append
               "terminal_output "
               (symbols->string
                 (map
                   (lambda (output)
                     (if (memq output valid-outputs) output #f)) outputs)) "\n"
               (if (null? inputs)
                 ""
                 (string-append
                   "terminal_input "
                   (symbols->string
                     (map
                       (lambda (input)
                         (if (memq input valid-inputs) input #f)) inputs)) "\n"))
               ;; UNIT and SPEED are arguments to the same GRUB command
               ;; ("serial"), so we process them together.
               (if (or unit speed)
                 (string-append
                   "serial"
                   (if unit
                     ;; COM ports 1 through 4
                     (if (and (exact-integer? unit) (<= unit 3) (>= unit 0))
                       (string-append " --unit=" (number->string unit))
                       #f)
                     "")
                   (if speed
                     (if (exact-integer? speed)
                       (string-append " --speed=" (number->string speed))
                       #f)
                     ""))
                 ""))))
    (format #f "~a" io)))

(define (grub-root-search device file)
  "Return the GRUB 'search' command to look for DEVICE, which contains FILE,
a gexp.  The result is a gexp that can be inserted in the grub.cfg-generation
code."
  ;; Usually FILE is a file name gexp like "/gnu/store/…-linux/vmlinuz", but
  ;; it can also be something like "(hd0,msdos1)/vmlinuz" in the case of
  ;; custom menu entries.  In the latter case, don't emit a 'search' command.
  (if (and (string? file) (not (string-prefix? "/" file)))
      ""
      (match device
        ;; Preferably refer to DEVICE by its UUID or label.  This is more
        ;; efficient and less ambiguous, see <http://bugs.gnu.org/22281>.
        ((? uuid? uuid)
         (format #f "search --fs-uuid --set ~a"
                 (uuid->string device)))
        ((? file-system-label? label)
         (format #f "search --label --set ~a"
                 (file-system-label->string label)))
        ((or #f (? string?))
         #~(format #f "search --file --set ~a" #$file)))))

(define* (grub-configuration-file config entries
                                  #:key
                                  (system (%current-system))
                                  (old-entries '())
                                  store-directory-prefix)
  "Return the GRUB configuration file corresponding to CONFIG, a
<bootloader-configuration> object, and where the store is available at
STORE-FS, a <file-system> object.  OLD-ENTRIES is taken to be a list of menu
entries corresponding to old generations of the system.
STORE-DIRECTORY-PREFIX may be used to specify a store prefix, as is required
when booting a root file system on a Btrfs subvolume."
  (define all-entries
    (append entries (bootloader-configuration-menu-entries config)))
  (define (menu-entry->gexp entry)
    (let ((label (menu-entry-label entry))
          (linux (menu-entry-linux entry))
          (device (menu-entry-device entry))
          (device-mount-point (menu-entry-device-mount-point entry)))
      (if linux
          (let ((arguments (menu-entry-linux-arguments entry))
                (linux (normalize-file linux
                                       device-mount-point
                                       store-directory-prefix))
                (initrd (normalize-file (menu-entry-initrd entry)
                                        device-mount-point
                                        store-directory-prefix)))
         ;; Here DEVICE is the store and DEVICE-MOUNT-POINT is its mount point.
         ;; Use the right file names for LINUX and INITRD in case
         ;; DEVICE-MOUNT-POINT is not "/", meaning that the store is on a
         ;; separate partition.

         ;; When BTRFS-SUBVOLUME-FILE-NAME is defined, prepend it the linux and
         ;; initrd paths, to allow booting from a Btrfs subvolume.
         #~(format port "menuentry ~s {
  ~a
  linux ~a ~a
  initrd ~a
}~%"
                   #$label
                   #$(grub-root-search device linux)
                   #$linux (string-join (list #$@arguments))
                   #$initrd))
          (let ((kernel (menu-entry-multiboot-kernel entry))
                (arguments (menu-entry-multiboot-arguments entry))
                (modules (menu-entry-multiboot-modules entry))
                (root-index 1))            ; XXX EFI will need root-index 2
        #~(format port "
menuentry ~s {
  multiboot ~a root=device:hd0s~a~a~a
}~%"
                  #$label
                  #$kernel
                  #$root-index (string-join (list #$@arguments) " " 'prefix)
                  (string-join (map string-join '#$modules)
                               "\n  module " 'prefix))))))

  (define (sugar)
    (let* ((entry (first all-entries))
           (device (menu-entry-device entry))
           (mount-point (menu-entry-device-mount-point entry)))
      (eye-candy config
                 device
                 mount-point
                 #:store-directory-prefix store-directory-prefix
                 #:port #~port)))

  (define keyboard-layout-config
    (let* ((layout (bootloader-configuration-keyboard-layout config))
           (grub   (bootloader-package
                    (bootloader-configuration-bootloader config)))
           (keymap* (and layout
                         (keyboard-layout-file layout #:grub grub)))
           (keymap (and keymap*
                        (if store-directory-prefix
                            #~(string-append #$store-directory-prefix
                                             #$keymap*)
                            keymap*))))
      #~(when #$keymap
          (format port "\
insmod keylayouts
keymap ~a~%" #$keymap))))

  (define builder
    #~(call-with-output-file #$output
        (lambda (port)
          (format port
                  "# This file was generated from your Guix configuration.  Any changes
# will be lost upon reconfiguration.
")
          #$(sugar)
          #$keyboard-layout-config
          (format port "
set default=~a
set timeout=~a~%"
                  #$(bootloader-configuration-default-entry config)
                  #$(bootloader-configuration-timeout config))
          #$@(map menu-entry->gexp all-entries)

          #$@(if (pair? old-entries)
                 #~((format port "
submenu \"GNU system, old configurations...\" {~%")
                    #$@(map menu-entry->gexp old-entries)
                    (format port "}~%"))
                 #~())
          (format port "
if [ \"${grub_platform}\" == efi ]; then
  menuentry \"Firmware setup\" {
    fwsetup
  }
fi~%"))))

  ;; Since this file is rather unique, there's no point in trying to
  ;; substitute it.
  (computed-file "grub.cfg" builder
                 #:options '(#:local-build? #t
                             #:substitutable? #f)))



;;;
;;; Install procedures.
;;;

(define install-grub
  #~(lambda (bootloader device mount-point)
      (let ((grub (string-append bootloader "/sbin/grub-install"))
            (install-dir (string-append mount-point "/boot")))
        ;; Install GRUB on DEVICE which is mounted at MOUNT-POINT. If DEVICE
        ;; is #f, then we populate the disk-image rooted at MOUNT-POINT.
        (if device
            (begin
              ;; Tell 'grub-install' that there might be a LUKS-encrypted
              ;; /boot or root partition.
              (setenv "GRUB_ENABLE_CRYPTODISK" "y")

              ;; Hide potentially confusing messages from the user, such as
              ;; "Installing for i386-pc platform."
              (invoke/quiet grub "--no-floppy" "--target=i386-pc"
                            "--boot-directory" install-dir
                            device))
            ;; When creating a disk-image, only install GRUB modules.
            (copy-recursively (string-append bootloader "/lib/")
                              install-dir)))))

(define install-grub-disk-image
  #~(lambda (bootloader root-index image)
      ;; Install GRUB on the given IMAGE. The root partition index is
      ;; ROOT-INDEX.
      (let ((grub-mkimage
             (string-append bootloader "/bin/grub-mkimage"))
            (modules '("biosdisk" "part_msdos" "fat" "ext2"))
            (grub-bios-setup
             (string-append bootloader "/sbin/grub-bios-setup"))
            (root-device (format #f "hd0,msdos~a" root-index))
            (boot-img (string-append bootloader "/lib/grub/i386-pc/boot.img"))
            (device-map "device.map"))

        ;; Create a minimal, standalone GRUB image that will be written
        ;; directly in the MBR-GAP (space between the end of the MBR and the
        ;; first partition).
        (apply invoke grub-mkimage
               "-O" "i386-pc"
               "-o" "core.img"
               "-p" (format #f "(~a)/boot/grub" root-device)
               modules)

        ;; Create a device mapping file.
        (call-with-output-file device-map
          (lambda (port)
            (format port "(hd0) ~a~%" image)))

        ;; Copy the default boot.img, that will be written on the MBR sector
        ;; by GRUB-BIOS-SETUP.
        (copy-file boot-img "boot.img")

        ;; Install both the "boot.img" and the "core.img" files on the given
        ;; IMAGE. On boot, the MBR sector will execute the minimal GRUB
        ;; written in the MBR-GAP. GRUB configuration and missing modules will
        ;; be read from ROOT-DEVICE.
        (invoke grub-bios-setup
                "-m" device-map
                "-r" root-device
                "-d" "."
                image))))

(define install-grub-efi
  #~(lambda (bootloader efi-dir mount-point)
      ;; Install GRUB onto the EFI partition mounted at EFI-DIR, for the
      ;; system whose root is mounted at MOUNT-POINT.
      (let ((grub-install (string-append bootloader "/sbin/grub-install"))
            (install-dir (string-append mount-point "/boot"))
            ;; When installing Guix, it's common to mount EFI-DIR below
            ;; MOUNT-POINT rather than /boot/efi on the live image.
            (target-esp (if (file-exists? (string-append mount-point efi-dir))
                            (string-append mount-point efi-dir)
                            efi-dir)))
        ;; Tell 'grub-install' that there might be a LUKS-encrypted /boot or
        ;; root partition.
        (setenv "GRUB_ENABLE_CRYPTODISK" "y")
        (invoke/quiet grub-install "--boot-directory" install-dir
                      "--bootloader-id=Guix"
                      "--efi-directory" target-esp))))



;;;
;;; Bootloader definitions.
;;;

(define grub-bootloader
  (bootloader
   (name 'grub)
   (package grub)
   (installer install-grub)
   (disk-image-installer install-grub-disk-image)
   (configuration-file "/boot/grub/grub.cfg")
   (configuration-file-generator grub-configuration-file)))

(define* grub-minimal-bootloader
  (bootloader
   (inherit grub-bootloader)
   (package grub-minimal)))

(define* grub-efi-bootloader
  (bootloader
   (inherit grub-bootloader)
   (installer install-grub-efi)
   (disk-image-installer #f)
   (name 'grub-efi)
   (package grub-efi)))

(define* grub-mkrescue-bootloader
  (bootloader
   (inherit grub-efi-bootloader)
   (package grub-hybrid)))


;;;
;;; Compatibility macros.
;;;

(define-syntax grub-configuration
  (syntax-rules (grub)
                ((_ (grub package) fields ...)
                 (if (eq? package grub)
                     (bootloader-configuration
                      (bootloader grub-bootloader)
                      fields ...)
                   (bootloader-configuration
                    (bootloader grub-efi-bootloader)
                    fields ...)))
                ((_ fields ...)
                 (bootloader-configuration
                  (bootloader grub-bootloader)
                  fields ...))))

;;; grub.scm ends here<|MERGE_RESOLUTION|>--- conflicted
+++ resolved
@@ -146,11 +146,6 @@
 prepend to any store file name."
   (define (setup-gfxterm config font-file)
     (if (memq 'gfxterm (bootloader-configuration-terminal-outputs config))
-<<<<<<< HEAD
-        #~(format #f "if loadfont ~a; then
-  setup_gfxterm
-fi~%" #+font-file)
-=======
         #~(format #f "
 if loadfont ~a; then
   set gfxmode=~a
@@ -161,7 +156,6 @@
                   #$(string-join
                      (grub-theme-gfxmode (bootloader-theme config))
                      ";"))
->>>>>>> e88745a6
         ""))
 
   (define (theme-colors type)
