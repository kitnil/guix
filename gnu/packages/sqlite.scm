--- conflicted
+++ resolved
@@ -82,37 +82,6 @@
 is in the public domain.")
    (license license:public-domain)))
 
-<<<<<<< HEAD
-;; This is used by Tracker.
-(define-public sqlite-with-fts5
-  (package/inherit sqlite
-    (name "sqlite-with-fts5")
-    (arguments
-     (substitute-keyword-arguments (package-arguments sqlite)
-       ((#:configure-flags flags)
-        `(cons "--enable-fts5" ,flags))))))
-=======
-(define-public sqlite-3.26.0
-  (package (inherit sqlite)
-    (version "3.26.0")
-    (source (origin
-              (method url-fetch)
-              (uri (let ((numeric-version
-                          (match (string-split version #\.)
-                            ((first-digit other-digits ...)
-                             (string-append first-digit
-                                            (string-pad-right
-                                             (string-concatenate
-                                              (map (cut string-pad <> 2 #\0)
-                                                   other-digits))
-                                             6 #\0))))))
-                     (string-append "https://sqlite.org/2018/sqlite-autoconf-"
-                                    numeric-version ".tar.gz")))
-              (sha256
-               (base32
-                "0pdzszb4sp73hl36siiv3p300jvfvbcdxi2rrmkwgs6inwznmajx"))))))
->>>>>>> aefa2912
-
 ;; This is used by Qt.
 (define-public sqlite-with-column-metadata
   (package/inherit sqlite
