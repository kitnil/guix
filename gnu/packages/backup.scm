--- conflicted
+++ resolved
@@ -180,12 +180,7 @@
 (define-public libarchive
   (package
     (name "libarchive")
-<<<<<<< HEAD
     (version "3.3.1")
-=======
-    (replacement libarchive-3.3.1)
-    (version "3.2.2")
->>>>>>> ae548434
     (source
      (origin
        (method url-fetch)
