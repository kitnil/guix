--- conflicted
+++ resolved
@@ -802,16 +802,6 @@
 (define-public oil
   (package
     (name "oil")
-<<<<<<< HEAD
-    (version "0.7.0")
-    (source (origin
-              (method url-fetch)
-              (uri (string-append "https://www.oilshell.org/download/oil-"
-                                  version ".tar.xz"))
-              (sha256
-               (base32
-                "12c9s462879adb6mwd3fqafk0dnqsm16s18rhym6cmzfzy8v8zm3"))))
-=======
     ;; https://www.oilshell.org/blog/2020/04/release-0.8.pre4.html#comment-on-version-numbering
     (version "0.8.pre5")
     (source
@@ -821,7 +811,6 @@
                            version ".tar.gz"))
        (sha256
         (base32 "02llxx10izxpv1y32qn8k6r0y7al01rzxjirc8h6x8nd9kiaqknl"))))
->>>>>>> e88745a6
     (build-system gnu-build-system)
     (arguments
      `(#:strip-binaries? #f             ; strip breaks the binary
