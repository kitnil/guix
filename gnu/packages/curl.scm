--- conflicted
+++ resolved
@@ -40,19 +40,14 @@
 (define-public curl
   (package
    (name "curl")
-<<<<<<< HEAD
-   (version "7.53.1")
-=======
-   (replacement curl-7.54.0)
-   (version "7.53.0")
->>>>>>> ae548434
+   (version "7.54.0")
    (source (origin
             (method url-fetch)
             (uri (string-append "https://curl.haxx.se/download/curl-"
                                 version ".tar.lzma"))
             (sha256
              (base32
-              "1qpm4qj5llr8f5bbl185gpjqknj47nzhvxd8j1vm6asgk3sly4jb"))))
+              "02h7qhl8ynp75g1vcaw18ks0gp7nahvvkqck19pb1q0kkw1scsnd"))))
    (build-system gnu-build-system)
    (outputs '("out"
               "doc"))                             ;1.2 MiB of man3 pages
@@ -123,17 +118,4 @@
 tunneling, and so on.")
    (license (license:non-copyleft "file://COPYING"
                                   "See COPYING in the distribution."))
-   (home-page "https://curl.haxx.se/")))
-
-(define curl-7.54.0
-  (package
-    (inherit curl)
-    (version "7.54.0")
-    (source
-      (origin
-        (method url-fetch)
-        (uri (string-append "https://curl.haxx.se/download/curl-"
-                            version ".tar.lzma"))
-        (sha256
-         (base32
-          "02h7qhl8ynp75g1vcaw18ks0gp7nahvvkqck19pb1q0kkw1scsnd"))))))+   (home-page "https://curl.haxx.se/")))