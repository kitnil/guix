--- conflicted
+++ resolved
@@ -2357,95 +2357,6 @@
 comments.")))
 
 (define-public freecad
-<<<<<<< HEAD
-  (let ((commit-ref "7616153b3c31ace006169cdc2fdafab484498858")
-        (revision "1"))
-    (package
-      (name "freecad")
-      (version (git-version "0.18.5" revision commit-ref))
-      (source
-        (origin
-          (method git-fetch)
-          (uri (git-reference
-                 (url "https://github.com/FreeCAD/FreeCAD")
-                 (commit commit-ref)))
-          (file-name (git-file-name name version))
-          (sha256
-            (base32
-              "16965yxnp2pq7nm8z3p0pjkzjdyq62vfrj8j3nk26bwc898czyn2"))))
-      (build-system qt-build-system)
-      (native-inputs
-       `(("doxygen" ,doxygen)
-         ("graphviz" ,graphviz)
-         ("qttools" ,qttools)
-         ("pkg-config" ,pkg-config)
-         ("python-pyside-2-tools" ,python-pyside-2-tools)
-         ("swig" ,swig)))
-      (inputs
-       `(("boost" ,boost)
-         ("coin3D" ,coin3D)
-         ("eigen" ,eigen)
-         ("freetype" ,freetype)
-         ("glew" ,glew)
-         ("hdf5" ,hdf5-1.10)
-         ("libarea" ,libarea)
-         ("libmedfile" ,libmedfile)
-         ("libspnav" ,libspnav)
-         ("libxi" ,libxi)
-         ("libxmu" ,libxmu)
-         ("openmpi" ,openmpi)
-         ("opencascade-occt" ,opencascade-occt)
-         ("python-matplotlib" ,python-matplotlib)
-         ("python-pyside-2" ,python-pyside-2)
-         ("python-shiboken-2" ,python-shiboken-2)
-         ("python-pivy" ,python-pivy)
-         ("python-wrapper" ,python-wrapper)
-         ("qtbase" ,qtbase)
-         ("qtsvg" ,qtsvg)
-         ("qtx11extras" ,qtx11extras)
-         ("qtxmlpatterns" ,qtxmlpatterns)
-         ("qtwebkit" ,qtwebkit)
-         ("tbb" ,tbb)
-         ("vtk" ,vtk)
-         ("xerces-c" ,xerces-c)
-         ("zlib" ,zlib)))
-      (arguments
-       `(#:tests? #f
-         #:configure-flags
-         (list
-          "-DBUILD_QT5=ON"
-          (string-append "-DCMAKE_INSTALL_LIBDIR=" (assoc-ref %outputs "out") "/lib")
-          (string-append "-DPYSIDE2UICBINARY="
-                         (assoc-ref %build-inputs "python-pyside-2-tools")
-                         "/bin/uic")
-          (string-append "-DPYSIDE2RCCBINARY="
-                         (assoc-ref %build-inputs "python-pyside-2-tools")
-                         "/bin/rcc")
-          "-DPYSIDE_LIBRARY=PySide2::pyside2"
-          (string-append
-           "-DPYSIDE_INCLUDE_DIR="
-           (assoc-ref %build-inputs "python-pyside-2") "/include;"
-           (assoc-ref %build-inputs "python-pyside-2") "/include/PySide2;"
-           (assoc-ref %build-inputs "python-pyside-2") "/include/PySide2/QtCore;"
-           (assoc-ref %build-inputs "python-pyside-2") "/include/PySide2/QtWidgets;"
-           (assoc-ref %build-inputs "python-pyside-2") "/include/PySide2/QtGui;")
-          "-DSHIBOKEN_LIBRARY=Shiboken2::libshiboken"
-          (string-append "-DSHIBOKEN_INCLUDE_DIR="
-                         (assoc-ref %build-inputs "python-shiboken-2")
-                         "/include/shiboken2"))
-         #:phases
-         (modify-phases %standard-phases
-           (add-after 'install 'wrap-pythonpath
-             (lambda* (#:key outputs #:allow-other-keys)
-               (let ((out (assoc-ref outputs "out")))
-                 (wrap-program (string-append out "/bin/FreeCAD")
-                   (list "GUIX_PYTHONPATH"
-                         'prefix (list (getenv "GUIX_PYTHONPATH"))))))))))
-      (home-page "https://www.freecadweb.org/")
-      (synopsis "Your Own 3D Parametric Modeler")
-      (description
-       "FreeCAD is a general purpose feature-based, parametric 3D modeler for
-=======
   (package
     (name "freecad")
     (version "0.19.1")
@@ -2549,7 +2460,6 @@
     (synopsis "Your Own 3D Parametric Modeler")
     (description
      "FreeCAD is a general purpose feature-based, parametric 3D modeler for
->>>>>>> 44f94327
 CAD, MCAD, CAx, CAE and PLM, aimed directly at mechanical engineering and
 product design but also fits a wider range of uses in engineering, such as
 architecture or other engineering specialties.  It is 100% Open Source (LGPL2+
