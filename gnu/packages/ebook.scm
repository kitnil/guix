--- conflicted
+++ resolved
@@ -519,12 +519,7 @@
                  `("LD_LIBRARY_PATH" ":" prefix (,libmagic-path))
                  `("GI_TYPELIB_PATH" ":" prefix (,gi-typelib-path))
                  `("GST_PLUGIN_SYSTEM_PATH" ":" prefix (,gst-plugin-path))
-<<<<<<< HEAD
-                 `("GUIX_PYTHONPATH" ":" prefix (,python-path ,pylib))))
-             #t)))))
-=======
-                 `("PYTHONPATH" ":" prefix (,python-path ,pylib)))))))))
->>>>>>> 2a054d29
+                 `("GUIX_PYTHONPATH" ":" prefix (,python-path ,pylib)))))))))
     (native-inputs
      `(("desktop-file-utils" ,desktop-file-utils)
        ("gettext" ,gettext-minimal)
