;;; GNU Guix --- Functional package management for GNU
;;; Copyright © 2012, 2013, 2014, 2015 Ludovic Courtès <ludo@gnu.org>
;;; Copyright © 2014, 2016 Mark H Weaver <mhw@netris.org>
;;; Copyright © 2015, 2017 Leo Famulari <leo@famulari.name>
;;; Copyright © 2016 ng0 <ng0@we.make.ritual.n0.is>
;;; Copyright © 2016 Efraim Flashner <efraim@flashner.co.il>
;;; Copyright © 2016 Jan Nieuwenhuizen <janneke@gnu.org>
;;;
;;; This file is part of GNU Guix.
;;;
;;; GNU Guix is free software; you can redistribute it and/or modify it
;;; under the terms of the GNU General Public License as published by
;;; the Free Software Foundation; either version 3 of the License, or (at
;;; your option) any later version.
;;;
;;; GNU Guix is distributed in the hope that it will be useful, but
;;; WITHOUT ANY WARRANTY; without even the implied warranty of
;;; MERCHANTABILITY or FITNESS FOR A PARTICULAR PURPOSE.  See the
;;; GNU General Public License for more details.
;;;
;;; You should have received a copy of the GNU General Public License
;;; along with GNU Guix.  If not, see <http://www.gnu.org/licenses/>.

(define-module (gnu packages ncurses)
  #:use-module (gnu packages)
  #:use-module (guix licenses)
  #:use-module (guix packages)
  #:use-module (guix download)
  #:use-module (guix build-system gnu)
  #:use-module (guix build-system perl)
  #:use-module (gnu packages)
  #:use-module (gnu packages perl)
  #:use-module (gnu packages pkg-config)
  #:use-module (gnu packages swig)
  #:use-module (gnu packages linux)
  #:use-module (guix utils))

(define-public ncurses
  (package
    (name "ncurses")
    (version "6.0")
    (source (origin
              (method url-fetch)
              (uri (string-append "mirror://gnu/ncurses/ncurses-"
                                  version ".tar.gz"))
              (patches (search-patches "ncurses-CVE-2017-10684-10685.patch"))
              (sha256
               (base32
                "0q3jck7lna77z5r42f13c4xglc7azd19pxfrjrpgp2yf615w4lgm"))))
    (build-system gnu-build-system)
    (outputs '("out"
               "doc"))                ;1 MiB of man pages
    (arguments
     (let ((patch-makefile-phase
            '(lambda _
               (for-each patch-makefile-SHELL
                         (find-files "." "Makefile.in"))))
           (configure-phase
            ;; The 'configure' script does not understand '--docdir', so we must
            ;; override that and use '--mandir' instead.
            '(lambda* (#:key build target outputs configure-flags
                       #:allow-other-keys)
               (let ((out (assoc-ref outputs "out"))
                     (doc (assoc-ref outputs "doc")))
                 (zero? (apply system* "./configure"
                               (string-append "SHELL=" (which "sh"))
                               (string-append "--build=" build)
                               (string-append "--prefix=" out)
                               (string-append "--mandir=" doc "/share/man")
                               (if target
                                   (cons (string-append "--host=" target)
                                         configure-flags)
                                   configure-flags))))))
           (remove-shebang-phase
            '(lambda _
               ;; To avoid retaining a reference to the bootstrap Bash via the
               ;; shebang of the 'ncursesw6-config' script, simply remove that
               ;; shebang: it'll work just as well without it.  Likewise, do not
               ;; retain a reference to the "doc" output.
               (substitute* "misc/ncurses-config.in"
                 (("#!@SHELL@")
                  "# No shebang here, use /bin/sh!\n")
                 (("@SHELL@ \\$0")
                  "$0")
                 (("mandir=.*$")
                  "mandir=share/man"))
               #t))
           (post-install-phase
            `(lambda* (#:key outputs #:allow-other-keys)
               (let ((out (assoc-ref outputs "out")))
                 ;; When building a wide-character (Unicode) build, create backward
                 ;; compatibility links from the the "normal" libraries to the
                 ;; wide-character ones (e.g. libncurses.so to libncursesw.so).
                 ,@(if (target-mingw?)
                       '( ;; TODO: create .la files to link to the .dll?
                         (with-directory-excursion (string-append out "/bin")
                           (for-each
                            (lambda (lib)
                              (define lib.dll
                                (string-append "lib" lib ".dll"))
                              (define libw6.dll
                                (string-append "lib" lib "w6.dll"))

                              (when (file-exists? libw6.dll)
                                (format #t "creating symlinks for `lib~a'~%" lib)
                                (symlink libw6.dll lib.dll)))
                            '("curses" "ncurses" "form" "panel" "menu"))))
                       '())
                 (with-directory-excursion (string-append out "/lib")
                   (for-each (lambda (lib)
                               (define libw.a
                                 (string-append "lib" lib "w.a"))
                               (define lib.a
                                 (string-append "lib" lib ".a"))

                               ,@(if (not (target-mingw?))
                                     '((define libw.so.x
                                         (string-append "lib" lib "w.so.6"))
                                       (define lib.so.x
                                         (string-append "lib" lib ".so.6"))
                                       (define lib.so
                                         (string-append "lib" lib ".so"))
                                       (define packagew.pc
                                         (string-append lib "w.pc"))
                                       (define package.pc
                                         (string-append lib ".pc")))
                                     '())

                               (when (file-exists? libw.a)
                                 (format #t "creating symlinks for `lib~a'~%" lib)
                                 (symlink libw.a lib.a)
                                 ,@(if (not (target-mingw?))
                                       '((symlink libw.so.x lib.so.x)
                                         (false-if-exception (delete-file lib.so))
                                         (call-with-output-file lib.so
                                           (lambda (p)
                                             (format p "INPUT (-l~aw)~%" lib)))
                                         (with-directory-excursion "pkgconfig"
                                           (format #t "creating symlink for `~a'~%"
                                                   package.pc)
                                           (when (file-exists? packagew.pc)
                                             (symlink packagew.pc package.pc))))
                                       '())))
                             '("curses" "ncurses" "form" "panel" "menu")))))))
       `(#:configure-flags
         ,(cons*
           'quasiquote
           `(("--with-shared" "--without-debug" "--enable-widec"
              
              "--enable-pc-files"
              ,(list 'unquote '(string-append "--with-pkg-config-libdir="
                                              (assoc-ref %outputs "out")
                                              "/lib/pkgconfig"))

              ;; By default headers land in an `ncursesw' subdir, which is not
              ;; what users expect.
              ,(list 'unquote '(string-append "--includedir=" (assoc-ref %outputs "out")
                                              "/include"))
              "--enable-overwrite"      ;really honor --includedir

              ;; Make sure programs like 'tic', 'reset', and 'clear' have a
              ;; correct RUNPATH.
              ,(list 'unquote '(string-append "LDFLAGS=-Wl,-rpath=" (assoc-ref %outputs "out")
                                              "/lib"))
              ;; MinGW: Use term-driver created for the MinGW port.
              ,@(if (target-mingw?) '("--enable-term-driver") '()))))
         #:tests? #f                  ; no "check" target
         #:phases (modify-phases %standard-phases
                    (replace 'configure ,configure-phase)
                    (add-after 'install 'post-install
                      ,post-install-phase)
                    (add-before 'configure 'patch-makefile-SHELL
                      ,patch-makefile-phase)
                    (add-after 'unpack 'remove-unneeded-shebang
                      ,remove-shebang-phase)))))
    (self-native-input? #t)           ; for `tic'
     (native-inputs
      `(("pkg-config" ,pkg-config)))
    (native-search-paths
     (list (search-path-specification
            (variable "TERMINFO_DIRS")
            (files '("share/terminfo")))))
    (synopsis "Terminal emulation (termcap, terminfo) library")
    (description
     "GNU Ncurses is a library which provides capabilities to write text to
a terminal in a terminal-independent manner.  It supports pads and color as
well as multiple highlights and forms characters.  It is typically used to
implement user interfaces for command-line applications.  The accompanying
ncursesw library provides wide character support.")
    (license x11)
    (home-page "https://www.gnu.org/software/ncurses/")))

<<<<<<< HEAD
=======
(define ncurses/fixed
  (package
    (inherit ncurses)
    (source
      (origin
        (inherit (package-source ncurses))
        (patches
          (append
            (origin-patches (package-source ncurses))
            (search-patches "ncurses-CVE-2017-10684-10685.patch")))))))

(define-public ncurses/gpm
  (package/inherit ncurses
    (name "ncurses-with-gpm")
    (arguments
     (substitute-keyword-arguments (package-arguments ncurses)
       ((#:configure-flags cf)
        `(cons (string-append "--with-gpm="
                              (assoc-ref %build-inputs "gpm")
                              "/lib/libgpm.so.2")
               ,cf))))
    (inputs
     `(("gpm" ,gpm)))))

>>>>>>> 2472f7a8
(define-public dialog
  (package
    (name "dialog")
    (version "1.2-20150920")
    (source (origin
              (method url-fetch)
              (uri (string-append
                    "http://invisible-mirror.net/archives/dialog/dialog-"
                    version ".tgz"))
              (sha256
               (base32
                "01ccd585c241nkj02n0zdbx8jqhylgcfpcmmshynh0c7fv2ixrn4"))))
    (build-system gnu-build-system)
    (arguments
     `(#:tests? #f)) ; no test suite
    (inputs
     `(("ncurses" ,ncurses)))
    (synopsis "Curses widgets")
    (description "Dialog is a script-interpreter which provides a set of
curses widgets, such as dialog boxes.")
    (home-page "http://invisible-island.net/dialog/dialog.html")
    ;; Includes the gpl3 file "config.sub" from Automake.
    (license (list lgpl2.1 gpl3))))

(define-public perl-curses
  (package
    (name "perl-curses")
    (version "1.36")
    (source
     (origin
       (method url-fetch)
       (uri (string-append "mirror://cpan/authors/id/G/GI/GIRAFFED/"
                           "Curses-" version ".tar.gz"))
       (sha256
        (base32
         "0r6xd9wr0c25rr28zixhqipak575zqsfb7r7f2693i9il1dpj554"))))
    (build-system perl-build-system)
    (inputs
     `(("ncurses" ,ncurses)))
    (arguments
     `(#:make-maker-flags (list "PANELS" "MENUS")
       #:phases
       (modify-phases %standard-phases
         (add-before
           'configure 'set-curses-ldflags
           (lambda* (#:key inputs #:allow-other-keys)
             (let* ((ncurses (assoc-ref inputs "ncurses"))
                    (include (string-append ncurses "/include"))
                    (lib (string-append ncurses "/lib")))
               (setenv "CURSES_LIBTYPE" "ncurses")
               (setenv "CURSES_CFLAGS" (string-append "-I" include))
               (setenv "CURSES_PANEL_CFLAGS" (string-append "-I" include))
               (setenv "CURSES_MENU_CFLAGS" (string-append "-I" include))
               (setenv "CURSES_FORM_CFLAGS" (string-append "-I" include))
               (setenv "CURSES_LDFLAGS" (string-append "-L" lib " -lncurses"))
               (setenv "CURSES_PANEL_LDFLAGS" (string-append "-L" lib " -lpanel"))
               (setenv "CURSES_MENU_LDFLAGS" (string-append "-L" lib " -lmenu"))
               (setenv "CURSES_FORM_LDFLAGS" (string-append "-L" lib " -lform"))
               #t))))))
    (home-page "http://search.cpan.org/dist/Curses")
    (synopsis "Terminal screen handling and optimization")
    (description
     "@code{Curses} is the interface between Perl and the curses library
of your system.")
    (license perl-license)))

(define-public stfl
  (package
    (name "stfl")
    (version "0.24")
    (source
      (origin
        (method url-fetch)
        (uri (string-append "http://www.clifford.at/stfl/stfl-"
                            version ".tar.gz"))
        (sha256
         (base32
          "1460d5lc780p3q38l3wc9jfr2a7zlyrcra0li65aynj738cam9yl"))))
    (build-system gnu-build-system)
    (arguments
     '(#:tests? #f ; no test target
       #:make-flags (list (string-append "prefix=" (assoc-ref %outputs "out")))
       #:phases
       (modify-phases %standard-phases
         (delete 'configure) ; there is no configure script
         ;; in our ncurses, the headers are in /include
         (add-before 'build 'patch-ncursesw
           (lambda _
             (substitute* "stfl_internals.h"
               (("ncursesw/") ""))
             #t))
         (add-after 'install 'install-missing-symlink
           (lambda* (#:key outputs #:allow-other-keys)
             (let* ((out (assoc-ref outputs "out"))
                    (lib (string-append out "/lib")))
               ;; Some programs look for libstfl.so.0.
               (symlink "libstfl.so" (string-append lib "/libstfl.so.0"))))))))
    (inputs `(("ncurses" ,ncurses)))
    (native-inputs `(("swig" ,swig)))
    (home-page "http://www.clifford.at/stfl/")
    (synopsis "Structured terminal forms library")
    (description "Stfl is a library which implements a curses-based widget
set for text terminals.")
    (license lgpl3+)))<|MERGE_RESOLUTION|>--- conflicted
+++ resolved
@@ -190,19 +190,6 @@
     (license x11)
     (home-page "https://www.gnu.org/software/ncurses/")))
 
-<<<<<<< HEAD
-=======
-(define ncurses/fixed
-  (package
-    (inherit ncurses)
-    (source
-      (origin
-        (inherit (package-source ncurses))
-        (patches
-          (append
-            (origin-patches (package-source ncurses))
-            (search-patches "ncurses-CVE-2017-10684-10685.patch")))))))
-
 (define-public ncurses/gpm
   (package/inherit ncurses
     (name "ncurses-with-gpm")
@@ -216,7 +203,6 @@
     (inputs
      `(("gpm" ,gpm)))))
 
->>>>>>> 2472f7a8
 (define-public dialog
   (package
     (name "dialog")
