;;; GNU Guix --- Functional package management for GNU
;;; Copyright © 2016, 2017, 2019 Efraim Flashner <efraim@flashner.co.il>
;;; Copyright © 2016 David Craven <david@craven.ch>
;;; Copyright © 2016, 2017 Thomas Danckaert <post@thomasdanckaert.be>
;;; Copyright © 2017, 2018 Mark Meyer <mark@ofosos.org>
;;; Copyright © 2017, 2018, 2019 Tobias Geerinckx-Rice <me@tobias.gr>
;;; Copyright © 2018 Gábor Boskovits <boskovits@gmail.com>
;;; Copyright © 2019 Nicolas Goaziou <mail@nicolasgoaziou.fr>
<<<<<<< HEAD
;;; Copyright © 2018, 2019 Hartmut Goebel <h.goebel@crazy-compilers.com>
=======
;;; Copyright © 2019 Ludovic Courtès <ludo@gnu.org>
>>>>>>> 528b5239
;;;
;;; This file is part of GNU Guix.
;;;
;;; GNU Guix is free software; you can redistribute it and/or modify it
;;; under the terms of the GNU General Public License as published by
;;; the Free Software Foundation; either version 3 of the License, or (at
;;; your option) any later version.
;;;
;;; GNU Guix is distributed in the hope that it will be useful, but
;;; WITHOUT ANY WARRANTY; without even the implied warranty of
;;; MERCHANTABILITY or FITNESS FOR A PARTICULAR PURPOSE.  See the
;;; GNU General Public License for more details.
;;;
;;; You should have received a copy of the GNU General Public License
;;; along with GNU Guix.  If not, see <http://www.gnu.org/licenses/>.

(define-module (gnu packages kde)
  #:use-module (guix build-system cmake)
  #:use-module (guix download)
  #:use-module (guix git-download)
  #:use-module ((guix licenses) #:prefix license:)
  #:use-module (guix packages)
  #:use-module (guix utils)
  #:use-module (gnu packages)
  #:use-module (gnu packages algebra)
  #:use-module (gnu packages apr)
  #:use-module (gnu packages boost)
  #:use-module (gnu packages compression)
  #:use-module (gnu packages curl)
  #:use-module (gnu packages documentation)
  #:use-module (gnu packages gettext)
  #:use-module (gnu packages ghostscript)
  #:use-module (gnu packages gl)
  #:use-module (gnu packages gnome)
  #:use-module (gnu packages graphics)
  #:use-module (gnu packages image)
  #:use-module (gnu packages kde-frameworks)
  #:use-module (gnu packages kde-plasma)
  #:use-module (gnu packages linux)
  #:use-module (gnu packages llvm)
  #:use-module (gnu packages maths)
  #:use-module (gnu packages pdf)
  #:use-module (gnu packages perl)
  #:use-module (gnu packages photo)
  #:use-module (gnu packages pkg-config)
  #:use-module (gnu packages python)
  #:use-module (gnu packages tls)
  #:use-module (gnu packages qt)
  #:use-module (gnu packages version-control)
  #:use-module (gnu packages video)
  #:use-module (gnu packages xdisorg)
  #:use-module (gnu packages xorg))

(define-public kdenlive
  (let ((version "18.08.1"))
    (package
      (name "kdenlive")
      (version version)
      (source
       (origin
         (method git-fetch)
         (uri (git-reference
               (url "git://anongit.kde.org/kdenlive.git")
               (commit (string-append "v" version))))
         (file-name (string-append name "-" version "-checkout"))
         (sha256
          (base32
           "0ifnaclsz7w08mc485i3j1kkcpd1m8q5qamckrfwc375ac13xf4g"))))
      (build-system cmake-build-system)
      (native-inputs
       `(("extra-cmake-modules" ,extra-cmake-modules)
         ("qttools" ,qttools)))
      (propagated-inputs
       `(("mlt" ,mlt)))
      (inputs
       `(("shared-mime-info" ,shared-mime-info)
         ("frei0r-plugins" ,frei0r-plugins)
         ("qtbase" ,qtbase)
         ("qtscript" ,qtscript)
         ("qtsvg" ,qtsvg)
         ("kparts" ,kparts)
         ("knotifications" ,knotifications)
         ("karchive" ,karchive)
         ("kdbusaddons" ,kdbusaddons)
         ("kcrash" ,kcrash)
         ("kguiaddons" ,kguiaddons)
         ("knewstuff" ,knewstuff)
         ("knotifyconfig" ,knotifyconfig)
         ("kfilemetadata" ,kfilemetadata)
         ("kdoctools" ,kdoctools)
         ("kdeclarative" ,kdeclarative)
         ("qtdeclarative" ,qtdeclarative)
         ("qtquickcontrols" ,qtquickcontrols)
         ("kiconthemes" ,kiconthemes)
         ("qtgraphicaleffects" ,qtgraphicaleffects)
         ("kplotting" ,kplotting)))
      (arguments
       `(#:phases
         (modify-phases %standard-phases
           (add-after 'install 'wrap-executable
             (lambda* (#:key inputs outputs #:allow-other-keys)
               (let* ((out (assoc-ref outputs "out"))
                      (qtquickcontrols (assoc-ref inputs "qtquickcontrols"))
                      (qtbase (assoc-ref inputs "qtbase"))
                      (qtdeclarative (assoc-ref inputs "qtdeclarative"))
                      (frei0r (assoc-ref inputs "frei0r-plugins"))
                      (qml "/lib/qt5/qml"))
                 (wrap-program (string-append out "/bin/kdenlive")
                   `("QT_PLUGIN_PATH" ":" prefix
                     ,(map (lambda (label)
                             (string-append (assoc-ref inputs label)
                                            "/lib/qt5/plugins/"))
                           '("qtbase" "qtsvg")))
                   `("FREI0R_PATH" ":" =
                     (,(string-append frei0r "/lib/frei0r-1/")))
                   `("QT_QPA_PLATFORM_PLUGIN_PATH" ":" =
                     (,(string-append qtbase "/lib/qt5/plugins/platforms")))
                   `("QML2_IMPORT_PATH" ":" prefix
                     (,(string-append qtquickcontrols qml)
                      ,(string-append qtdeclarative qml)))))
               #t)))))
      (home-page "https://kdenlive.org")
      (synopsis "Non-linear video editor")
      (description "Kdenlive is an acronym for KDE Non-Linear Video Editor.

Non-linear video editing is much more powerful than beginner's (linear)
editors, hence it requires a bit more organization before starting.  However,
it is not reserved to specialists and can be used for small personal
projects.")
      (license license:gpl2+))))

(define-public kdevelop
  (package
    (name "kdevelop")
    (version "5.1.2")
    (source
      (origin
        (method url-fetch)
        (uri (string-append "mirror://kde/stable/kdevelop"
                            "/" version "/src/kdevelop-"
                            version ".tar.xz"))
        (sha256
         (base32
          "1iqaq0ilijjigqb34v5wq9in6bnjs0p9cmgbygjmy53xhh3yhm5g"))))
    (build-system cmake-build-system)
    (native-inputs
     `(("extra-cmake-modules" ,extra-cmake-modules)
       ("pkg-config" ,pkg-config)
       ("qttools" ,qttools)))
    (inputs
     `(("kdevplatform" ,kdevplatform)
       ("kdevelop-pg-qt" ,kdevelop-pg-qt)
       ("qtbase" ,qtbase)
       ("qtdeclarative" ,qtdeclarative)
       ("qtquickcontrols" ,qtquickcontrols)
       ("qtwebkit" ,qtwebkit)
       ("karchive" ,karchive)
       ("kcmutils" ,kcmutils)
       ("kconfig" ,kconfig)
       ("kdeclarative" ,kdeclarative)
       ("kdoctools" ,kdoctools)
       ("kguiaddons" ,kguiaddons)
       ("ki18n" ,ki18n)
       ("kio" ,kio)
       ("kiconthemes" ,kiconthemes)
       ("kitemmodels" ,kitemmodels)
       ("kitemviews" ,kitemviews)
       ("kjobwidgets" ,kjobwidgets)
       ("knotifyconfig" ,knotifyconfig)
       ("knotifications" ,knotifications)
       ("kparts" ,kparts)
       ("kcrash" ,kcrash)
       ("knewstuff" ,knewstuff)
       ("krunner" ,krunner)
       ("kxmlgui" ,kxmlgui)
       ("libksysguard" ,libksysguard)
       ("threadweaver" ,threadweaver)
       ("ktexteditor" ,ktexteditor)
       ("kwindowsystem" ,kwindowsystem)
       ("plasma" ,plasma-framework)
       ("grantlee" ,grantlee)
       ("libepoxy" ,libepoxy)
       ("clang" ,clang)
       ("shared-mime-info" ,shared-mime-info)))
    (arguments
     `(#:phases
       (modify-phases %standard-phases
         (delete 'check) ;; there are some issues with the test suite
         (add-after 'install 'wrap-executable
           (lambda* (#:key inputs outputs #:allow-other-keys)
             (let* ((out  (assoc-ref outputs "out"))
                    (kdevplatform (assoc-ref inputs "kdevplatform"))
                    (kio (assoc-ref inputs "kio"))
                    (kcmutils (assoc-ref inputs "kcmutils"))
                    (qtquickcontrols (assoc-ref inputs "qtquickcontrols"))
                    (qtbase (assoc-ref inputs "qtbase"))
                    (qtdeclarative (assoc-ref inputs "qtdeclarative"))
                    (qml "/qml"))
               (wrap-program (string-append out "/bin/kdevelop")
                 `("XDG_DATA_DIRS" ":" prefix
                   ,(map (lambda (s) (string-append s "/share"))
                         (list out kdevplatform kcmutils)))
                 `("QT_QPA_PLATFORM_PLUGIN_PATH" ":" =
                   (,(string-append qtbase "/plugins/platforms")))
                 `("QT_PLUGIN_PATH" ":" prefix
                   ,(map (lambda (s) (string-append s "/lib/plugins"))
                         (list out kdevplatform kio)))
                 `("QML2_IMPORT_PATH" ":" prefix
                   (,(string-append qtquickcontrols qml)
                    ,(string-append qtdeclarative qml))))))))))
    (home-page "https://kdevelop.org")
    (synopsis "IDE for C, C++, Python, Javascript and PHP")
    (description "The KDevelop IDE provides semantic syntax highlighting, as
well as code navigation and completion for C, C++ (using Clang/LLVM), QML,
JavaScript, Python and PHP.  It also integrates with a debugger, different
build systems (CMake, QMake, custom Makefiles) and version control
software (Git, Subversion, Mercurial, CVS and Bazaar).")
    (license license:lgpl2.1+)))

(define-public kdevelop-pg-qt
  (package
    (name "kdevelop-pg-qt")
    (version "2.0.0")
    (source
     (origin
       (method url-fetch)
       (uri (string-append "https://github.com/KDE/kdevelop-pg-qt/archive/v"
                           version ".tar.gz"))
       (file-name (string-append name "-" version ".tar.gz"))
       (sha256
        (base32 "1av8plqz7hyhrd07avnmn6ryslqlarmxn0pw7swzvb6ddiqp59j4"))))
    (native-inputs
     `(("extra-cmake-modules" ,extra-cmake-modules)))
    (inputs
     `(("qtbase" ,qtbase)))
    (build-system cmake-build-system)
    (home-page "https://kde.org")
    (synopsis "Parser generator library for KDevplatform")
    (description "KDevelop-PG-Qt is the parser generator used in KDevplatform
for some KDevelop language plugins (Ruby, PHP, CSS...).")
    (license license:lgpl2.0+)))

(define-public kdevplatform
  (package
    (name "kdevplatform")
    (version "5.1.2")
    (source (origin
              (method url-fetch)
              (uri (string-append "mirror://kde/stable/kdevelop"
                                  "/" version "/src/kdevplatform-"
                                  version ".tar.xz"))
              (sha256
               (base32
                "0jk6g1kiqpyjy8pca0236b9944gxqnymqv8ny6m8nrraannxs8p6"))))
    (build-system cmake-build-system)
    (native-inputs
     `(("extra-cmake-modules" ,extra-cmake-modules)
       ("pkg-config" ,pkg-config)))
    (inputs
     `(("apr" ,apr)
       ("apr-util" ,apr-util)
       ("boost" ,boost)
       ("karchive" ,karchive)
       ("kconfigwidgets" ,kconfigwidgets)
       ("kcmutils" ,kcmutils)
       ("kiconthemes" ,kiconthemes)
       ("kdeclarative" ,kdeclarative)
       ("kdoctools" ,kdoctools)
       ("kguiaddons" ,kguiaddons)
       ("kinit" ,kinit)
       ("kitemmodels" ,kitemmodels)
       ("knewstuff" ,knewstuff)
       ("knotifications" ,knotifications)
       ("knotifyconfig" ,knotifyconfig)
       ("kwindowsystem" ,kwindowsystem)
       ("kio" ,kio)
       ("ki18n" ,ki18n)
       ("kparts" ,kparts)
       ("kservice" ,kservice)
       ("grantlee" ,grantlee)
       ("libkomparediff2" ,libkomparediff2)
       ("sonnet" ,sonnet)
       ("threadweaver" ,threadweaver)
       ("ktexteditor" ,ktexteditor)
       ("qtbase" ,qtbase)
       ("qtdeclarative" ,qtdeclarative)
       ("qtscript" ,qtscript)
       ("qtwebkit" ,qtwebkit)
       ("qtx11extras" ,qtx11extras)
       ("plasma" ,plasma-framework)
       ("subversion" ,subversion)
       ("zlib" ,zlib)))
    (arguments
     `(#:phases
       (modify-phases %standard-phases
         (delete 'check)
         (add-after 'install 'check
           (lambda* (#:key outputs #:allow-other-keys)
             (let ((out (assoc-ref outputs "out")))
               (setenv "CTEST_OUTPUT_ON_FAILURE" "1")
               (setenv "QT_PLUGIN_PATH"
                       (string-append out "/lib/plugins:"
                                      (getenv "QT_PLUGIN_PATH")))
               (setenv "XDG_DATA_DIRS"
                       (string-append out "/share:"
                                      (getenv "XDG_DATA_DIRS")))
               (invoke "ctest" "-R" ; almost all tests require a display
                       "filteringstrategy|kdevvarlengtharray|kdevhash")))))))
    (home-page "https://github.com/KDE/kdevplatform")
    (synopsis "Framework to build integrated development environments (IDEs)")
    (description "KDevPlatform is the basis of KDevelop and contains some
plugins, as well as code to create plugins, or complete applications.")
    (license license:gpl3+)))

(define-public krita
  (package
    (name "krita")
    (version "4.2.7.1")
    (source (origin
              (method url-fetch)
              (uri (string-append
                    "mirror://kde/stable/krita/" version
                    "/krita-" version ".tar.gz"))
              (sha256
               (base32
                "0gcwq1w09gmx53i2fir73l222p41299wagvhbvsxwrz0v3crzliy"))))
    (build-system cmake-build-system)
    (arguments
     `(#:tests? #f
       #:configure-flags
       (list "-DBUILD_TESTING=OFF"
             (string-append "-DCMAKE_CXX_FLAGS=-I"
                            (assoc-ref %build-inputs "ilmbase")
                            "/include/OpenEXR"))
       #:phases
       (modify-phases %standard-phases
         ;; Ensure that icons are found at runtime.
         ;; This works around <https://bugs.gnu.org/22138>.
         (add-after 'install 'wrap-executable
           (lambda* (#:key inputs outputs #:allow-other-keys)
             (let ((out (assoc-ref outputs "out"))
                   (qt '("qtbase" "qtsvg")))
               (wrap-program (string-append out "/bin/krita")
                 `("QT_PLUGIN_PATH" ":" prefix
                   ,(map (lambda (label)
                           (string-append (assoc-ref inputs label)
                                          "/lib/qt5/plugins/"))
                         qt)))
               #t))))))
    (native-inputs
     `(("curl" ,curl)
       ("eigen" ,eigen)
       ("extra-cmake-modules" ,extra-cmake-modules)
       ("gettext-minimal" ,gettext-minimal)
       ("kitemmodels" ,kitemmodels)
       ("pkg-config" ,pkg-config)
       ("qwt" ,qwt)
       ("vc" ,vc)))
    (inputs
     `(("boost" ,boost)
       ("exiv2" ,exiv2)
       ("fftw" ,fftw)
       ("gsl" ,gsl)
       ("ilmbase" ,ilmbase)
       ("karchive" ,karchive)
       ("kcompletion" ,kcompletion)
       ("kconfig" ,kconfig)
       ("kcoreaddons" ,kcoreaddons)
       ("kcrash" ,kcrash)
       ("kguiaddons" ,kguiaddons)
       ("ki18n" ,ki18n)
       ("kiconthemes" ,kiconthemes)
       ("kio" ,kio)
       ("kitemviews" ,kitemviews)
       ("kwidgetsaddons" ,kwidgetsaddons)
       ("kwindowsystem" ,kwindowsystem)
       ("kxmlgui" ,kxmlgui)
       ("lcms" ,lcms)
       ("libjpeg-turbo" ,libjpeg-turbo)
       ("libpng" ,libpng)
       ("libraw" ,libraw-0.18)
       ("libtiff" ,libtiff)
       ("libx11" ,libx11)
       ("libxcb" ,libxcb)
       ("libxi" ,libxi)
       ("openexr" ,openexr)
       ("perl" ,perl)
       ("poppler-qt5" ,poppler-qt5)
       ("qtbase" ,qtbase)
       ("qtdeclarative" ,qtdeclarative)
       ("qtmultimedia" ,qtmultimedia)
       ("qtsvg" ,qtsvg)
       ("qtx11extras" ,qtx11extras)
       ("quazip" ,quazip)
       ("zlib" ,zlib)))
    (home-page "https://krita.org")
    (synopsis "Digital painting application")
    (description
     "Krita is a professional painting tool designed for concept artists,
illustrators, matte and texture artists, and the VFX industry.  Notable
features include brush stabilizers, brush engines and wrap-around mode.")
    (license license:gpl2+)))

(define-public libkomparediff2
  (package
    (name "libkomparediff2")
    (version "19.08.2")
    (source
      (origin
        (method url-fetch)
        (uri (string-append "mirror://kde/stable/applications/" version
                            "/src/libkomparediff2-" version ".tar.xz"))
        (sha256
         (base32 "1mvihd0xpkl8kryf5dvsfgpbgs9af8c9bzq8mmr74gfsvfb8ywy5"))))
    (native-inputs
     `(("extra-cmake-modules" ,extra-cmake-modules)
       ("pkg-config" ,pkg-config)))
    (inputs
     `(("kcodecs" ,kcodecs)
       ("kconfig" ,kconfig)
       ("kcoreaddons" ,kcoreaddons)
       ("ki18n" ,ki18n)
       ("kio" ,kio)
       ("kxmlgui" ,kxmlgui)
       ("qtbase" ,qtbase)))
    (build-system cmake-build-system)
    (home-page "https://kde.org")
    (synopsis "Library to compare files and strings, used in Kompare and KDevelop")
    (description "Libkomparediff2 is a library to work with diffs and patches,
used in KDE development tools Kompare and KDevelop.")

    ;; GPL, some files are also licensed under LGPL or BSD, see COPYING in the
    ;; source archive
    (license (list license:gpl2+ license:lgpl2.0+ license:bsd-3))))

(define-public qca
  (package
    (name "qca")
    (version "2.2.1")
    (source
      (origin
        (method url-fetch)
        (uri (string-append "mirror://kde/stable/qca/" version
                            "/qca-" version ".tar.xz"))
        (sha256
         (base32
          "00kv1vsrc8fp556hm8s6yw3240vx3l4067q6vfxrb3gdwgcd45np"))))
    (build-system cmake-build-system)
    (native-inputs
     `(("pkg-config" ,pkg-config)))
    (inputs
     `(("openssl" ,openssl)
       ("qtbase" ,qtbase)))
    (home-page "https://userbase.kde.org/QCA")
    (synopsis "Libraries for the Qt Cryptographic Architecture")
    (description "The Qt Cryptographic Architecture (QCA) provides a
straightforward and cross-platform API for a range of cryptographic features,
including SSL/TLS, X.509 certificates, SASL, OpenPGP, S/MIME CMS, and smart
cards.")
    (license license:lgpl2.1)))

(define-public kpmcore
  (package
    (name "kpmcore")
    (version "4.0.1")
    (source (origin
              (method url-fetch)
              (uri (string-append
                    "mirror://kde/stable/kpmcore"
                    "/" version "/src/"
                    name "-" version ".tar.xz"))
              (sha256
               (base32
                "1sslkwcj2cyrn7bpjdjdwikp1q8wrsxpsg2sxxd8hsairgy7ygh3"))
              (patches (search-patches "kpmcore-fix-tests.patch"
                                       "kpmcore-remove-broken-test.patch"))))
    (build-system cmake-build-system)
    (native-inputs
     `(("extra-cmake-modules" ,extra-cmake-modules)
       ("pkg-config" ,pkg-config)))
    (inputs
     `(("kconfigwidgets" ,kconfigwidgets)
       ("kio" ,kio)
       ("ki18n" ,ki18n)
       ("qtbase" ,qtbase)
       ("qca" ,qca)
       ("util-linux" ,util-linux)))
    (home-page "https://community.kde.org/Frameworks")
    (synopsis "Library for managing partitions")
    (description "Library for managing partitions.")
    (license license:gpl3+)))

(define-public snorenotify
  (package
    (name "snorenotify")
    (version "0.7.0")
    (source
      (origin
        (method url-fetch)
        (uri (string-append "mirror://kde/stable/snorenotify/"
                            version "/src/snorenotify-" version ".tar.xz"))
        (sha256
         (base32
          "0jz6ivk90h7iwgyxar7xzzj8yvzn6s1my6cqs9bdnwqswfk1nhbd"))))
    (build-system cmake-build-system)
    (arguments
     `(#:tests? #f)) ; both tests fail, require display
    (inputs
     `(("extra-cmake-modules" ,extra-cmake-modules)
       ("qtbase" ,qtbase)
       ("qttools" ,qttools)))
    (home-page "https://techbase.kde.org/Projects/Snorenotify")
    (synopsis "Qt notification framework")
    (description "Snorenotify is a multi platform Qt notification framework.
Using a plugin system it is possible to create notifications with many
different notification systems.")
    (license license:lgpl3)))

(define-public kdeconnect
  (package
    (name "kdeconnect")
    (version "1.3.5")
    (source
      (origin
        (method url-fetch)
        (uri (string-append "mirror://kde/stable/kdeconnect/"
                            version "/kdeconnect-kde-"
                            version ".tar.xz"))
        (sha256
         (base32
          "02lr3xx5s2mgddac4n3lkgr7ppf1z5m6ajs90rjix0vs8a271kp5"))))
    (build-system cmake-build-system)
    (arguments
     `(#:configure-flags '("-DBUILD_TESTING=ON")
       #:tests? #f ; tests fail hard in our build environment
       #:modules ((guix build cmake-build-system)
                  (guix build qt-utils)
                  (guix build utils))
       #:imported-modules (,@%cmake-build-system-modules
                            (guix build qt-utils))
       #:phases
       (modify-phases %standard-phases
         (add-before 'check 'check-setup
           (lambda _
             (setenv "QT_QPA_PLATFORM" "offscreen")
             #t))
         (add-after 'install 'wrap-executable
           (lambda* (#:key outputs #:allow-other-keys)
             (let ((out (assoc-ref outputs "out")))
               (setenv "QT_PLUGIN_PATH"
                       (string-append out "/lib/qt5/plugins"
                                      ":" (getenv "QT_PLUGIN_PATH")))
               (wrap-qt-program out "../lib/libexec/kdeconnectd")
               (wrap-qt-program out "kdeconnect-cli")
               (wrap-qt-program out "kdeconnect-handler")
               (wrap-qt-program out "kdeconnect-indicator"))
             #t)))))
    (native-inputs
     `(("extra-cmake-modules" ,extra-cmake-modules)
       ("kdoctools" ,kdoctools)
       ("libxtst" ,libxtst)
       ("pkg-config" ,pkg-config)
       ("python" ,python-wrapper)))
    (inputs
     `(("kcmutils" ,kcmutils)
       ("kconfigwidgets" ,kconfigwidgets)
       ("kdbusaddons" ,kdbusaddons)
       ("ki18n" ,ki18n)
       ("kiconthemes" ,kiconthemes)
       ("kio" ,kio)
       ("knotifications" ,knotifications)
       ("kwayland" ,kwayland)
       ("libfakekey" ,libfakekey)
       ("qca" ,qca)
       ("qtbase" ,qtbase)
       ("qtdeclarative" ,qtdeclarative)
       ("qtx11extras" ,qtx11extras)))
    (home-page "https://community.kde.org/KDEConnect")
    (synopsis "Enable your devices to communicate with each other")
    (description "KDE Connect is a project that enables all your devices to
communicate with each other.  Here's a few things KDE Connect can do:
@enumerate
@item Receive your phone notifications on your desktop computer and reply to messages
@item Control music playing on your desktop from your phone
@item Use your phone as a remote control for your desktop
@item Run predefined commands on your PC from connected devices
@item Check your phones battery level from the desktop
@item Ring your phone to help finding it
@item Share files and links between devices
@item Browse your phone from the desktop
@item Control the desktop's volume from the phone
@end enumerate")
    (properties `((upstream-name . "kdeconnect-kde")))
    (license (list license:gpl2 license:gpl3)))) ; dual licensed

(define-public kqtquickcharts
  (package
    (name "kqtquickcharts")
    (version "19.08.2")
    (source
      (origin
        (method url-fetch)
        (uri (string-append "mirror://kde/stable/applications/"
                            version "/src/kqtquickcharts-" version ".tar.xz"))
        (sha256
         (base32
          "1yy9fyd8y4g25ljdsbil19qdf4j3mzmzl489sx7rqpm3lfdzjh9k"))))
    (build-system cmake-build-system)
    (native-inputs
     `(("extra-cmake-modules" ,extra-cmake-modules)))
    (inputs
     `(("qtbase" ,qtbase)
       ("qtdeclarative" ,qtdeclarative)))
    (home-page "https://phabricator.kde.org/source/kqtquickcharts/")
    (synopsis "Interactive charts for Qt Quick")
    (description
     "Kqtquickcharts is a QtQuick plugin to render beautiful and interactive
charts.")
    (license license:lgpl2.1+)))

(define-public kcachegrind
  (package
    (name "kcachegrind")
    (version "19.04.1")
    (source (origin
              (method url-fetch)
              (uri (string-append "mirror://kde/stable/applications/" version
                                  "/src/kcachegrind-" version ".tar.xz"))
              (sha256
               (base32
                "1hhsk64yp6q2xh8j269j4wp9y24ggmii861r6gf02mj1mbn2p1jb"))))
    (build-system cmake-build-system)
    (native-inputs
     `(("extra-cmake-modules" ,extra-cmake-modules)
       ("perl" ,perl)
       ("python" ,python)
       ("qttools" ,qttools)
       ("kdoctools" ,kdoctools)))
    (inputs
     `(("qtbase" ,qtbase)
       ("karchive" ,karchive)
       ("ki18n" ,ki18n)
       ("kio" ,kio)
       ("kdbusaddons" ,kdbusaddons)))
    ;; Note: The 'hotshot2calltree' and 'pprof2calltree' scripts depend on
    ;; Python and PHP, respectively.  These are optional and we ignore them
    ;; for now.
    (home-page "https://kcachegrind.github.io/html/Home.html")
    (synopsis "Visualize profiles produces by Valgrind's Cachegrind tool")
    (description
     "The data files generated by the Callgrind of Valgrind, an application
profiler, can be loaded into KCachegrind for browsing the performance results.
There is also a command-line tool to get ASCII reports from data files without
the need to use KCachegrind.

The format of Callgrind output is documented.  With conversion scripts,
KCachegrind is able to visualize output of other profilers like OProfile, a
system-wide profiler for Linux using statistical sampling with hardware
performance counters.  There also exist converters for profiling output of
Python, PHP, and Perl.")
    (license license:gpl2)))<|MERGE_RESOLUTION|>--- conflicted
+++ resolved
@@ -6,11 +6,8 @@
 ;;; Copyright © 2017, 2018, 2019 Tobias Geerinckx-Rice <me@tobias.gr>
 ;;; Copyright © 2018 Gábor Boskovits <boskovits@gmail.com>
 ;;; Copyright © 2019 Nicolas Goaziou <mail@nicolasgoaziou.fr>
-<<<<<<< HEAD
 ;;; Copyright © 2018, 2019 Hartmut Goebel <h.goebel@crazy-compilers.com>
-=======
 ;;; Copyright © 2019 Ludovic Courtès <ludo@gnu.org>
->>>>>>> 528b5239
 ;;;
 ;;; This file is part of GNU Guix.
 ;;;
