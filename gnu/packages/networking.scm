--- conflicted
+++ resolved
@@ -276,7 +276,6 @@
   (package
     (name "zeromq")
     (version "4.3.2")
-<<<<<<< HEAD
     (source (origin
               (method url-fetch)
               (uri (string-append "https://github.com/zeromq/libzmq/releases"
@@ -284,15 +283,6 @@
               (sha256
                (base32
                 "0qzp80ky4y2k7k1ya09v9gkivvfbz2km813snrb8jhnn634bbmzb"))))
-=======
-    (source
-     (origin
-       (method url-fetch)
-       (uri (string-append "https://github.com/zeromq/libzmq/releases/"
-                           "download/v" version "/zeromq-" version ".tar.gz"))
-       (sha256
-        (base32 "0qzp80ky4y2k7k1ya09v9gkivvfbz2km813snrb8jhnn634bbmzb"))))
->>>>>>> 9e8e2520
     (build-system gnu-build-system)
     (home-page "https://zeromq.org")
     (synopsis "Library for message-based applications")
