;;; GNU Guix --- Functional package management for GNU
;;; Copyright © 2015 Andreas Enge <andreas@enge.fr>
;;; Copyright © 2015 Mark H Weaver <mhw@netris.org>
;;; Copyright © 2016, 2017 Ludovic Courtès <ludo@gnu.org>
;;; Copyright © 2017 Leo Famulari <leo@famulari.name>
;;; Copyright © 2017, 2018 Tobias Geerinckx-Rice <me@tobias.gr>
<<<<<<< HEAD
;;; Copyright © 2021 Maxim Cournoyer <maxim.cournoyer@gmail.com>
;;; Copyright © 2021 Efraim Flashner <efraim@flashner.co.il>
=======
;;; Copyright © 2021 Raghav Gururajan <rg@raghavgururajan.name>
>>>>>>> 8b1bde7b
;;;
;;; This file is part of GNU Guix.
;;;
;;; GNU Guix is free software; you can redistribute it and/or modify it
;;; under the terms of the GNU General Public License as published by
;;; the Free Software Foundation; either version 3 of the License, or (at
;;; your option) any later version.
;;;
;;; GNU Guix is distributed in the hope that it will be useful, but
;;; WITHOUT ANY WARRANTY; without even the implied warranty of
;;; MERCHANTABILITY or FITNESS FOR A PARTICULAR PURPOSE.  See the
;;; GNU General Public License for more details.
;;;
;;; You should have received a copy of the GNU General Public License
;;; along with GNU Guix.  If not, see <http://www.gnu.org/licenses/>.

(define-module (gnu packages certs)
  #:use-module ((guix licenses) #:prefix license:)
  #:use-module (guix packages)
  #:use-module (guix utils)
  #:use-module (guix download)
  #:use-module (guix git-download)
  #:use-module (guix build-system copy)
  #:use-module (guix build-system gnu)
  #:use-module (guix build-system trivial)
  #:use-module (gnu packages)
<<<<<<< HEAD
  #:use-module (gnu packages nss)
=======
  #:use-module (gnu packages curl)
  #:use-module (gnu packages python)
>>>>>>> 8b1bde7b
  #:use-module (gnu packages perl)
  #:use-module (gnu packages tls))

(define-public desec-certbot-hook
  (let ((commit "68da7abc0793602fd336962a7e2348b57c5d6fd6")
        (revision "0"))
    (package
      (name "desec-certbot-hook")
      (version
       (git-version "0" revision commit))
      (source
       (origin
         (method git-fetch)
         (uri
          (git-reference
           (url "https://github.com/desec-io/desec-certbot-hook")
           (commit commit)))
         (file-name (git-file-name name version))
         (sha256
          (base32 "0qjqk6i85b1y7fgzcx74r4gn2i4dkjza34hkzp6kyn9hrb8f2gv2"))))
      (build-system copy-build-system)
      (arguments
       `(#:phases
         (modify-phases %standard-phases
           (add-after 'unpack 'patch-script
             (lambda* (#:key inputs #:allow-other-keys)
               (substitute* "hook.sh"
                 ;; The hook-script look for '.dedynauth' file in $PWD.
                 ;; But users cannot create or edit files in store.
                 ;; So we patch the hook-script to look for '.dedynauth' file,
                 ;; in /etc/desec.
                 (("\\$\\(pwd\\)")
                  "/etc/desec")
                 ;; Make absolute reference to curl program.
                 (("curl")
                  (string-append (assoc-ref inputs "curl")
                                 "/bin/curl"))))))
         #:install-plan
         '(("." "etc/desec" #:include ("hook.sh")))))
      (inputs
       `(("curl" ,curl)))
      (synopsis "Certbot DNS challenge automatization for deSEC")
      (description "The deSEC can be used to obtain certificates with certbot
DNS ownership verification.  With the help of this hook script, you can obtain
your Let's Encrypt certificate using certbot with authorization provided by the
DNS challenge mechanism, that is, you will not need a running web server or any
port forwarding to your local machine.")
      (home-page "https://desec.io")
      (license license:expat))))

(define certdata2pem
  (let ((revision "1")
        (commit "4c576f350f44186d439179f63d5be19f710a73f5"))
    (package
      (name "certdata2pem")
      (version "0.0.0")                   ;no version
      (source (origin
                (method url-fetch)
                (uri (string-append
                      "https://raw.githubusercontent.com/sabotage-linux/sabotage/"
                      commit "/KEEP/certdata2pem.c"))
                (sha256
                 (base32
                  "1rywp29q4l1cs2baplkbcravxqs4kw2cys4yifhfznbc210pskq6"))))
      (build-system gnu-build-system)
      (arguments
       `(#:phases (modify-phases %standard-phases
                    (delete 'configure)
                    (replace 'build
                      (lambda _
                        (invoke ,(cc-for-target) "certdata2pem.c"
                                "-o" "certdata2pem")))
                    (delete 'check)     ;no test suite
                    (replace 'install
                      (lambda* (#:key outputs #:allow-other-keys)
                        (let ((out (assoc-ref outputs "out")))
                          (install-file "certdata2pem"
                                        (string-append out "/bin"))))))))
      (home-page "https://github.com/sabotage-linux/")
      (synopsis "Utility to split TLS certificates data into multiple PEM files")
      (description "This is a C version of the certdata2pem Python utility
that was originally contributed to Debian.")
      (license license:isc))))

(define-public nss-certs
  (package
    (name "nss-certs")
    (version "3.67")
    (source (origin
              (method url-fetch)
              (uri (let ((version-with-underscores
                          (string-join (string-split version #\.) "_")))
                     (string-append
                      "https://ftp.mozilla.org/pub/mozilla.org/security/nss/"
                      "releases/NSS_" version-with-underscores "_RTM/src/"
                      "nss-" version ".tar.gz")))
              (sha256
               (base32
                "0zyfi27lbdz1bmk9dmsivcya4phx25rzlxqcnjab69yd928rlm7n"))))
    (build-system gnu-build-system)
    (outputs '("out"))
    (native-inputs
     `(("certdata2pem" ,certdata2pem)
       ("openssl" ,openssl)))
    (inputs '())
    (propagated-inputs '())
    (arguments
     `(#:modules ((guix build gnu-build-system)
                  (guix build utils)
                  (rnrs io ports)
                  (srfi srfi-26))
       #:phases
       (modify-phases
           (map (cut assq <> %standard-phases)
                '(set-paths install-locale unpack))
         (add-after 'unpack 'install
           (lambda _
             (let ((certsdir (string-append %output "/etc/ssl/certs/")))
               (with-directory-excursion "nss/lib/ckfw/builtins/"
                 (unless (file-exists? "blacklist.txt")
                   (call-with-output-file "blacklist.txt" (const #t)))
                 ;; Extract selected single certificates from blob.
                 (invoke "certdata2pem")
                 ;; Copy .crt files into the output.
                 (for-each (cut install-file <> certsdir)
                           (find-files "." ".*\\.crt$")))
               (invoke "openssl" "rehash" certsdir)))))))
    (synopsis "CA certificates from Mozilla")
    (description
     "This package provides certificates for Certification Authorities (CA)
taken from the NSS package and thus ultimately from the Mozilla project.")
    (home-page "https://developer.mozilla.org/en-US/docs/Mozilla/Projects/NSS")
    (license license:mpl2.0)))

(define-public le-certs
  (package
    (name "le-certs")
    (version "1")
    (source #f)
    (build-system trivial-build-system)
    (arguments
     '(#:modules ((guix build utils))
       #:builder
       (begin
         (use-modules (guix build utils))
         (let ((root-rsa (assoc-ref %build-inputs "isrgrootx1.pem"))
               (root-ecdsa (assoc-ref %build-inputs "isrgrootx2.pem"))
               (intermediate-rsa (assoc-ref %build-inputs "letsencryptauthorityr3.pem"))
               (intermediate-ecdsa (assoc-ref %build-inputs "letsencryptauthoritye1.pem"))
               (backup-rsa (assoc-ref %build-inputs "letsencryptauthorityr4.pem"))
               (backup-ecdsa (assoc-ref %build-inputs "letsencryptauthoritye2.pem"))
               (out (string-append (assoc-ref %outputs "out") "/etc/ssl/certs"))
               (openssl (assoc-ref %build-inputs "openssl"))
               (perl (assoc-ref %build-inputs "perl")))
           (mkdir-p out)
           (for-each
             (lambda (cert)
               (copy-file cert (string-append out "/"
                                              (strip-store-file-name cert))))
             (list root-rsa root-ecdsa
                   intermediate-rsa intermediate-ecdsa
                   backup-rsa backup-ecdsa))

           ;; Create hash symlinks suitable for OpenSSL ('SSL_CERT_DIR' and
           ;; similar.)
           (chdir (string-append %output "/etc/ssl/certs"))
           (invoke (string-append perl "/bin/perl")
                   (string-append openssl "/bin/c_rehash")
                   ".")))))
    (native-inputs
     `(("openssl" ,openssl)
       ("perl" ,perl)))                           ;for 'c_rehash'
    (inputs
     `(; The Let's Encrypt root certificate, "ISRG Root X1".
       ("isrgrootx1.pem"
        ,(origin
           (method url-fetch)
           (uri "https://letsencrypt.org/certs/isrgrootx1.pem")
           (sha256
            (base32
             "1la36n2f31j9s03v847ig6ny9lr875q3g7smnq33dcsmf2i5gd92"))))
      ; Upcoming ECDSA Let's Encrypt root certificate, "ISRG Root X2"
      ; Let's Encrypt describes it as "Active, limited availability"
      ("isrgrootx2.pem"
        ,(origin
           (method url-fetch)
           (uri "https://letsencrypt.org/certs/isrg-root-x2.pem")
           (sha256
            (base32
             "04xh8912nwkghqydbqvvmslpqbcafgxgjh9qnn0z2vgy24g8hgd1"))))
      ;; "Let’s Encrypt Authority R3", the active Let's Encrypt intermediate
      ;; RSA certificate.
      ("letsencryptauthorityr3.pem"
       ,(origin
          (method url-fetch)
          (uri "https://letsencrypt.org/certs/lets-encrypt-r3.pem")
          (sha256
           (base32
            "0clxry49rx6qd3pgbzknpgzywbg3j96zy0227wwjnwivqj7inzhp"))))
      ;; "Let’s Encrypt Authority E1", the active Let's Encrypt intermediate
      ;; ECDSA certificate.
      ("letsencryptauthoritye1.pem"
       ,(origin
          (method url-fetch)
          (uri "https://letsencrypt.org/certs/lets-encrypt-e1.pem")
          (sha256
           (base32
            "1zwrc6dlk1qig0z23x6x7fib14rrw41ccbf2ds0rw75zccc59xx0"))))
      ;; "Let’s Encrypt Authority R4", the backup Let's Encrypt intermediate
      ;; RSA certificate.  This will be used for disaster recovery and will only be
      ;; used should Let's Encrypt lose the ability to issue with "Let’s
      ;; Encrypt Authority R3".
      ("letsencryptauthorityr4.pem"
       ,(origin
          (method url-fetch)
          (uri "https://letsencrypt.org/certs/lets-encrypt-r4.pem")
          (sha256
           (base32
            "09bzxzbwb9x2xxan3p1fyj1pi2p5yks0879gwz5f28y9mzq8vmd8"))))
      ;; "Let’s Encrypt Authority E2", the backup Let's Encrypt intermediate
      ;; ECDSA certificate.  This will be used for disaster recovery and will
      ;; only be used should Let's Encrypt lose the ability to issue with "Let’s
      ;; Encrypt Authority E1".
      ("letsencryptauthoritye2.pem"
       ,(origin
          (method url-fetch)
          (uri "https://letsencrypt.org/certs/lets-encrypt-e2.pem")
          (sha256
           (base32
            "1wfmsa29lyi9dkh6xdcamb2rhkp5yl2ppnsgrzcrjl5c7gbqh9ml"))))))
    (home-page "https://letsencrypt.org/certificates/")
    (synopsis "Let's Encrypt root and intermediate certificates")
    (description "This package provides a certificate store containing only the
Let's Encrypt root and intermediate certificates.  It is intended to be used
within Guix.")
    (license license:public-domain)))<|MERGE_RESOLUTION|>--- conflicted
+++ resolved
@@ -4,12 +4,9 @@
 ;;; Copyright © 2016, 2017 Ludovic Courtès <ludo@gnu.org>
 ;;; Copyright © 2017 Leo Famulari <leo@famulari.name>
 ;;; Copyright © 2017, 2018 Tobias Geerinckx-Rice <me@tobias.gr>
-<<<<<<< HEAD
 ;;; Copyright © 2021 Maxim Cournoyer <maxim.cournoyer@gmail.com>
 ;;; Copyright © 2021 Efraim Flashner <efraim@flashner.co.il>
-=======
 ;;; Copyright © 2021 Raghav Gururajan <rg@raghavgururajan.name>
->>>>>>> 8b1bde7b
 ;;;
 ;;; This file is part of GNU Guix.
 ;;;
@@ -36,12 +33,9 @@
   #:use-module (guix build-system gnu)
   #:use-module (guix build-system trivial)
   #:use-module (gnu packages)
-<<<<<<< HEAD
   #:use-module (gnu packages nss)
-=======
   #:use-module (gnu packages curl)
   #:use-module (gnu packages python)
->>>>>>> 8b1bde7b
   #:use-module (gnu packages perl)
   #:use-module (gnu packages tls))
 
