;;; GNU Guix --- Functional package management for GNU
;;; Copyright © 2012, 2013, 2014, 2015, 2016, 2017, 2019, 2020 Ludovic Courtès <ludo@gnu.org>
;;; Copyright © 2014, 2015, 2016, 2017, 2018 Mark H Weaver <mhw@netris.org>
;;; Copyright © 2014 Ian Denhardt <ian@zenhack.net>
;;; Copyright © 2013, 2015 Andreas Enge <andreas@enge.fr>
;;; Copyright © 2015 David Thompson <davet@gnu.org>
;;; Copyright © 2015, 2016, 2017, 2018, 2019 Leo Famulari <leo@famulari.name>
;;; Copyright © 2016, 2017, 2019 Efraim Flashner <efraim@flashner.co.il>
;;; Copyright © 2016, 2017, 2018 ng0 <ng0@n0.is>
;;; Copyright © 2016 Hartmut Goebel <h.goebel@crazy-compilers.com>
;;; Copyright © 2017 Ricardo Wurmus <rekado@elephly.net>
;;; Copyright © 2017, 2018, 2019, 2020 Marius Bakke <mbakke@fastmail.com>
;;; Copyright © 2017, 2018, 2019 Tobias Geerinckx-Rice <me@tobias.gr>
;;; Copyright © 2017 Rutger Helling <rhelling@mykolab.com>
;;; Copyright © 2018 Clément Lassieur <clement@lassieur.org>
;;; Copyright © 2019 Mathieu Othacehe <m.othacehe@gmail.com>
;;;
;;; This file is part of GNU Guix.
;;;
;;; GNU Guix is free software; you can redistribute it and/or modify it
;;; under the terms of the GNU General Public License as published by
;;; the Free Software Foundation; either version 3 of the License, or (at
;;; your option) any later version.
;;;
;;; GNU Guix is distributed in the hope that it will be useful, but
;;; WITHOUT ANY WARRANTY; without even the implied warranty of
;;; MERCHANTABILITY or FITNESS FOR A PARTICULAR PURPOSE.  See the
;;; GNU General Public License for more details.
;;;
;;; You should have received a copy of the GNU General Public License
;;; along with GNU Guix.  If not, see <http://www.gnu.org/licenses/>.

(define-module (gnu packages tls)
  #:use-module ((guix licenses) #:prefix license:)
  #:use-module (guix packages)
  #:use-module (guix download)
  #:use-module (guix git-download)
  #:use-module (guix utils)
  #:use-module (guix build-system gnu)
  #:use-module (guix build-system go)
  #:use-module (guix build-system perl)
  #:use-module (guix build-system python)
  #:use-module (guix build-system cmake)
  #:use-module (guix build-system trivial)
  #:use-module (gnu packages compression)
  #:use-module (gnu packages)
  #:use-module (gnu packages bash)
  #:use-module (gnu packages check)
  #:use-module (gnu packages curl)
  #:use-module (gnu packages dns)
  #:use-module (gnu packages gawk)
  #:use-module (gnu packages guile)
  #:use-module (gnu packages libbsd)
  #:use-module (gnu packages libffi)
  #:use-module (gnu packages libidn)
  #:use-module (gnu packages linux)
  #:use-module (gnu packages ncurses)
  #:use-module (gnu packages nettle)
  #:use-module (gnu packages perl)
  #:use-module (gnu packages pkg-config)
  #:use-module (gnu packages python)
  #:use-module (gnu packages python-crypto)
  #:use-module (gnu packages python-web)
  #:use-module (gnu packages python-xyz)
  #:use-module (gnu packages sphinx)
  #:use-module (gnu packages texinfo)
  #:use-module (gnu packages time)
  #:use-module (gnu packages base)
  #:use-module (srfi srfi-1))

(define-public libtasn1
  (package
    (name "libtasn1")
    (version "4.16.0")
    (source
     (origin
      (method url-fetch)
      (uri (string-append "mirror://gnu/libtasn1/libtasn1-"
                          version ".tar.gz"))
      (sha256
       (base32
        "179jskl7dmfp1rd2khkzmlibzgki4wi6hvmmwfv7q49r728b03qf"))))
    (build-system gnu-build-system)
    (arguments
     `(#:configure-flags '("--disable-static")))
    (native-inputs `(("perl" ,perl)))
    (home-page "https://www.gnu.org/software/libtasn1/")
    (synopsis "ASN.1 library")
    (description
     "GNU libtasn1 is a library implementing the ASN.1 notation.  It is used
for transmitting machine-neutral encodings of data objects in computer
networking, allowing for formal validation of data according to some
specifications.")
    (license license:lgpl2.0+)))

(define-public asn1c
  (package
    (name "asn1c")
    (version "0.9.28")
    (source (origin
      (method url-fetch)
      (uri (string-append "https://lionet.info/soft/asn1c-"
                          version ".tar.gz"))
      (sha256
       (base32
        "1fc64g45ykmv73kdndr4zdm4wxhimhrir4rxnygxvwkych5l81w0"))))
    (build-system gnu-build-system)
    (native-inputs
     `(("perl" ,perl)))
    (home-page "https://lionet.info/asn1c")
    (synopsis "ASN.1 to C compiler")
    (description "The ASN.1 to C compiler takes ASN.1 module
files and generates C++ compatible C source code.  That code can be
used to serialize the native C structures into compact and unambiguous
BER/XER/PER-based data files, and deserialize the files back.

Various ASN.1 based formats are widely used in the industry, such as to encode
the X.509 certificates employed in the HTTPS handshake, to exchange control
data between mobile phones and cellular networks, to car-to-car communication
in intelligent transportation networks.")
    (license license:bsd-2)))

(define-public p11-kit
  (package
    (name "p11-kit")
    (version "0.23.20")
    (source
     (origin
      (method url-fetch)
      (uri (string-append "https://github.com/p11-glue/p11-kit/releases/"
                          "download/" version "/p11-kit-" version ".tar.xz"))
      (sha256
       (base32
        "0131maw666ha4d6iyj13fkz18c4pnb3lw2xwv5kvkmnzqcj61n0l"))))
    (build-system gnu-build-system)
    (native-inputs
     `(("pkg-config" ,pkg-config)))
    (inputs
     `(("libffi" ,libffi)
       ("libtasn1" ,libtasn1)))
    (arguments
     `(#:configure-flags '("--without-trust-paths")
       #:phases (modify-phases %standard-phases
                  (add-before 'check 'prepare-tests
                    (lambda _
                      ;; "test-runtime" expects XDG_RUNTIME_DIR to be set up
                      ;; and looks for .cache and other directories (only).
                      ;; For simplicity just drop it since it is irrelevant
                      ;; in the build container.
                      (substitute* "Makefile"
                        (("test-runtime\\$\\(EXEEXT\\)") ""))
                      #t)))))
    (home-page "https://p11-glue.freedesktop.org/p11-kit.html")
    (synopsis "PKCS#11 library")
    (description
     "p11-kit provides a way to load and enumerate PKCS#11 modules.  It
provides a standard configuration setup for installing PKCS#11 modules
in such a way that they are discoverable.  It also solves problems with
coordinating the use of PKCS#11 by different components or libraries
living in the same process.")
    (license license:bsd-3)))

(define-public gnutls
  (package
    (name "gnutls")
    (version "3.6.12")
    (source (origin
             (method url-fetch)
             (uri
              ;; Note: Releases are no longer on ftp.gnu.org since the
              ;; schism (after version 3.1.5).
              (string-append "mirror://gnupg/gnutls/v"
                             (version-major+minor version)
                             "/gnutls-" version ".tar.xz"))
             (patches (search-patches "gnutls-skip-trust-store-test.patch"))
             (sha256
              (base32
               "0jvca1qahn9lrwv6f5kfs95icirc15b2a8x9fzczyj996ipg3b5z"))))
    (build-system gnu-build-system)
    (arguments
     `(; Ensure we don't keep a reference to this buggy software.
       #:disallowed-references (,net-tools)
       #:configure-flags
       (list
             ;; GnuTLS doesn't consult any environment variables to specify
             ;; the location of the system-wide trust store.  Instead it has a
             ;; configure-time option.  Unless specified, its configure script
             ;; attempts to auto-detect the location by looking for common
             ;; places in the file system, none of which are present in our
             ;; chroot build environment.  If not found, then no default trust
             ;; store is used, so each program has to provide its own
             ;; fallback, and users have to configure each program
             ;; independently.  This seems suboptimal.
             "--with-default-trust-store-dir=/etc/ssl/certs"

             ;; Tell the build system that we want Guile bindings installed to
             ;; the output instead of Guiles own module directory.
             (string-append "--with-guile-site-dir="
                            "$(datarootdir)/guile/site/$(GUILE_EFFECTIVE_VERSION)")
             (string-append "--with-guile-site-ccache-dir="
                            "$(libdir)/guile/$(GUILE_EFFECTIVE_VERSION)/site-ccache")
             (string-append "--with-guile-extension-dir="
                            "$(libdir)/guile/$(GUILE_EFFECTIVE_VERSION)/extensions")

             ;; FIXME: Temporarily disable p11-kit support since it is not
             ;; working on mips64el.
             "--without-p11-kit")

       #:phases (modify-phases %standard-phases
                  (add-after
                   'install 'move-doc
                   (lambda* (#:key outputs #:allow-other-keys)
                     ;; Copy the 4.1 MiB of section 3 man pages to "doc".
                     (let* ((out    (assoc-ref outputs "out"))
                            (doc    (assoc-ref outputs "doc"))
                            (mandir (string-append doc "/share/man/man3"))
                            (oldman (string-append out "/share/man/man3")))
                       (mkdir-p mandir)
                       (copy-recursively oldman mandir)
                       (delete-file-recursively oldman)
                       #t))))))
    (outputs '("out"                              ;4.4 MiB
               "debug"
               "doc"))                            ;4.1 MiB of man pages
    (native-inputs
     `(("net-tools" ,net-tools)
       ("pkg-config" ,pkg-config)
       ("which" ,which)
       ("datefudge" ,datefudge)                   ;tests rely on 'datefudge'
       ("util-linux" ,util-linux)))               ;one test needs 'setsid'
    (inputs
     `(("guile" ,guile-2.2)))
    (propagated-inputs
     ;; These are all in the 'Requires.private' field of gnutls.pc.
     `(("libtasn1" ,libtasn1)
       ("libidn2" ,libidn2)
       ("nettle" ,nettle)
       ("zlib" ,zlib)))
    (home-page "https://www.gnu.org/software/gnutls/")
    (synopsis "Transport layer security library")
    (description
     "GnuTLS is a secure communications library implementing the SSL, TLS
and DTLS protocols.  It is provided in the form of a C library to support the
protocols, as well as to parse and write X.5009, PKCS 12, OpenPGP and other
required structures.")
    (license license:lgpl2.1+)
    (properties '((ftp-server . "ftp.gnutls.org")
                  (ftp-directory . "/gcrypt/gnutls")))))

(define-public gnutls/guile-2.0
  ;; GnuTLS for Guile 2.0.
  (package
    (inherit gnutls)
    (name "guile2.0-gnutls")
    (inputs `(("guile" ,guile-2.0)
              ,@(alist-delete "guile" (package-inputs gnutls))))))

(define-public gnutls/dane
  ;; GnuTLS with build libgnutls-dane, implementing DNS-based
  ;; Authentication of Named Entities.  This is required for GNS functionality
  ;; by GNUnet and gnURL.  This is done in an extra package definition
  ;; to have the choice between GnuTLS with Dane and without Dane.
  (package
    (inherit gnutls)
    (name "gnutls-dane")
    (inputs `(("unbound" ,unbound)
              ,@(package-inputs gnutls)))))

<<<<<<< HEAD
=======
(define gnutls-3.6.10
  ;; This is for 'guile3.0-gnutls', below.  Version 3.6.10 is the first to
  ;; introduce Guile 2.9/3.0 support.
  (package
    (inherit gnutls)
    (version "3.6.10")
    (source (origin
              (inherit (package-source gnutls))
              (uri (string-append "mirror://gnupg/gnutls/v"
                                  (version-major+minor version)
                                  "/gnutls-" version ".tar.xz"))
              (sha256
               (base32
                "14r2h73yfj66cm14k9mnb3kgzq5a7qjg5b31m53bf19vcxkwmwxi"))))
    (native-inputs
     `(,@(package-native-inputs gnutls)

       ;; Datefudge is used to fuzz time for tests, and its presence
       ;; enables a test that uses 'setsid' from util-linux.
       ("datefudge" ,datefudge)
       ("util-linux" ,util-linux)))))

>>>>>>> aebba13c
(define-public guile3.0-gnutls
  (package
    (inherit gnutls)
    (name "guile3.0-gnutls")
    (inputs `(("guile" ,guile-next)
              ,@(alist-delete "guile"
                              (package-inputs gnutls))))))

(define-public openssl
  (package
   (name "openssl")
   (version "1.1.1d")
   (source (origin
             (method url-fetch)
             (uri (list (string-append "https://www.openssl.org/source/openssl-"
                                       version ".tar.gz")
                        (string-append "ftp://ftp.openssl.org/source/"
                                       "openssl-" version ".tar.gz")
                        (string-append "ftp://ftp.openssl.org/source/old/"
                                       (string-trim-right version char-set:letter)
                                       "/openssl-" version ".tar.gz")))
             (sha256
              (base32
               "1whinyw402z3b9xlb3qaxv4b9sk4w1bgh9k0y8df1z4x3yy92fhy"))
             (patches (search-patches "openssl-1.1-c-rehash-in.patch"))))
   (build-system gnu-build-system)
   (outputs '("out"
              "doc"         ;6.8 MiB of man3 pages and full HTML documentation
              "static"))    ;6.4 MiB of .a files
   (native-inputs `(("perl" ,perl)))
   (arguments
    `(#:parallel-tests? #f
      #:test-target "test"

      ;; Changes to OpenSSL sometimes cause Perl to "sneak in" to the closure,
      ;; so we explicitly disallow it here.
      #:disallowed-references ,(list (canonical-package perl))
      #:phases
      (modify-phases %standard-phases
	,@(if (%current-target-system)
	      '((add-before
		    'configure 'set-cross-compile
		  (lambda* (#:key target outputs #:allow-other-keys)
		    (setenv "CROSS_COMPILE" (string-append target "-"))
		    (setenv "CONFIGURE_TARGET_ARCH"
			    (cond
			     ((string-prefix? "i686" target)
			      "linux-x86")
			     ((string-prefix? "x86_64" target)
			      "linux-x86_64")
			     ((string-prefix? "arm" target)
			      "linux-armv4")
			     ((string-prefix? "aarch64" target)
			      "linux-aarch64")))
		    #t)))
	      '())
        (replace 'configure
          (lambda* (#:key outputs #:allow-other-keys)
            (let* ((out (assoc-ref outputs "out"))
                   (lib (string-append out "/lib")))
              ;; It's not a shebang so patch-source-shebangs misses it.
              (substitute* "config"
                (("/usr/bin/env")
                 (string-append (assoc-ref %build-inputs "coreutils")
                                "/bin/env")))
              (invoke ,@(if (%current-target-system)
			    '("./Configure")
			    '("./config"))
                      "shared"       ;build shared libraries
                      "--libdir=lib"

                      ;; The default for this catch-all directory is
                      ;; PREFIX/ssl.  Change that to something more
                      ;; conventional.
                      (string-append "--openssldir=" out
                                     "/share/openssl-" ,version)

                      (string-append "--prefix=" out)
                      (string-append "-Wl,-rpath," lib)
		      ,@(if (%current-target-system)
			    '((getenv "CONFIGURE_TARGET_ARCH"))
			    '())))))
        (add-after 'install 'move-static-libraries
          (lambda* (#:key outputs #:allow-other-keys)
            ;; Move static libraries to the "static" output.
            (let* ((out    (assoc-ref outputs "out"))
                   (lib    (string-append out "/lib"))
                   (static (assoc-ref outputs "static"))
                   (slib   (string-append static "/lib")))
              (for-each (lambda (file)
                          (install-file file slib)
                          (delete-file file))
                        (find-files lib "\\.a$"))
              #t)))
        (add-after 'install 'move-extra-documentation
          (lambda* (#:key outputs #:allow-other-keys)
               ;; Move man3 pages and full HTML documentation to "doc".
               (let* ((out    (assoc-ref outputs "out"))
                      (man3   (string-append out "/share/man/man3"))
                      (html (string-append out "/share/doc/openssl"))
                      (doc    (assoc-ref outputs "doc"))
                      (man-target (string-append doc "/share/man/man3"))
                      (html-target (string-append doc "/share/doc/openssl")))
                 (copy-recursively man3 man-target)
                 (delete-file-recursively man3)
                 (copy-recursively html html-target)
                 (delete-file-recursively html)
                 #t)))
        (add-after
         'install 'remove-miscellany
         (lambda* (#:key outputs #:allow-other-keys)
           ;; The 'misc' directory contains random undocumented shell and Perl
           ;; scripts.  Remove them to avoid retaining a reference on Perl.
           (let ((out (assoc-ref outputs "out")))
             (delete-file-recursively (string-append out "/share/openssl-"
                                                     ,version "/misc"))
             #t))))))
   (native-search-paths
    (list (search-path-specification
           (variable "SSL_CERT_DIR")
           (separator #f)                        ;single entry
           (files '("etc/ssl/certs")))
          (search-path-specification
           (variable "SSL_CERT_FILE")
           (file-type 'regular)
           (separator #f)                        ;single entry
           (files '("etc/ssl/certs/ca-certificates.crt")))))
   (synopsis "SSL/TLS implementation")
   (description
    "OpenSSL is an implementation of SSL/TLS.")
   (license license:openssl)
   (home-page "https://www.openssl.org/")))

(define-public openssl-1.0
  (package
    (inherit openssl)
    (name "openssl")
    (version "1.0.2u")
    (source (origin
              (method url-fetch)
              (uri (list (string-append "https://www.openssl.org/source/openssl-"
                                        version ".tar.gz")
                         (string-append "ftp://ftp.openssl.org/source/"
                                        "openssl-" version ".tar.gz")
                         (string-append "ftp://ftp.openssl.org/source/old/"
                                        (string-trim-right version char-set:letter)
                                        "/openssl-" version ".tar.gz")))
              (sha256
               (base32
                "05lxcs4hzyfqd5jn0d9p0fvqna62v2s4pc9qgmq0dpcknkzwdl7c"))
              (patches (search-patches "openssl-runpath.patch"
                                       "openssl-c-rehash-in.patch"))))
    (outputs '("out"
               "doc"                    ;1.5MiB of man3 pages
               "static"))               ;6MiB of .a files
    (arguments
     (substitute-keyword-arguments (package-arguments openssl)
       ;; Parallel build is not supported in 1.0.x.
       ((#:parallel-build? _ #f) #f)
       ((#:phases phases)
        `(modify-phases ,phases
           (add-before 'patch-source-shebangs 'patch-tests
             (lambda* (#:key inputs native-inputs #:allow-other-keys)
               (let ((bash (assoc-ref (or native-inputs inputs) "bash")))
                 (substitute* (find-files "test" ".*")
                   (("/bin/sh")
                    (string-append bash "/bin/sh"))
                   (("/bin/rm")
                    "rm"))
                 #t)))
           (add-before 'configure 'patch-Makefile.org
             (lambda* (#:key outputs #:allow-other-keys)
               ;; The default MANDIR is some unusual place.  Fix that.
               (let ((out (assoc-ref outputs "out")))
                 (patch-makefile-SHELL "Makefile.org")
                 (substitute* "Makefile.org"
                   (("^MANDIR[[:blank:]]*=.*$")
                    (string-append "MANDIR = " out "/share/man\n")))
                 #t)))
	   (replace 'configure
	     ;; Override this phase because OpenSSL 1.0 does not understand -rpath.
	     (lambda* (#:key outputs #:allow-other-keys)
	       (let ((out (assoc-ref outputs "out")))
		 (invoke ,@(if (%current-target-system)
			       '("./Configure")
			       '("./config"))
			 "shared"                 ;build shared libraries
			 "--libdir=lib"

			 ;; The default for this catch-all directory is
			 ;; PREFIX/ssl.  Change that to something more
			 ;; conventional.
			 (string-append "--openssldir=" out
					"/share/openssl-" ,version)

			 (string-append "--prefix=" out)
			 ,@(if (%current-target-system)
			       '((getenv "CONFIGURE_TARGET_ARCH"))
			       '())))))
        (delete 'move-extra-documentation)
        (add-after 'install 'move-man3-pages
          (lambda* (#:key outputs #:allow-other-keys)
            ;; Move section 3 man pages to "doc".
            (let* ((out    (assoc-ref outputs "out"))
                   (man3   (string-append out "/share/man/man3"))
                   (doc    (assoc-ref outputs "doc"))
                   (target (string-append doc "/share/man/man3")))
              (mkdir-p target)
              (for-each (lambda (file)
                          (rename-file file
                                       (string-append target "/"
                                                      (basename file))))
                        (find-files man3))
              (delete-file-recursively man3)
              #t)))
           ;; XXX: Duplicate this phase to make sure 'version' evaluates
           ;; in the current scope and not the inherited one.
           (replace 'remove-miscellany
             (lambda* (#:key outputs #:allow-other-keys)
               ;; The 'misc' directory contains random undocumented shell and Perl
               ;; scripts.  Remove them to avoid retaining a reference on Perl.
               (let ((out (assoc-ref outputs "out")))
                 (delete-file-recursively (string-append out "/share/openssl-"
                                                         ,version "/misc"))
                 #t)))))))))

(define-public libressl
  (package
    (name "libressl")
    (version "3.0.2")
    (source (origin
              (method url-fetch)
              (uri (string-append "mirror://openbsd/LibreSSL/"
                                  "libressl-" version ".tar.gz"))
              (sha256
               (base32
                "13ir2lpxz8y1m151k7lrx306498nzfhwlvgkgv97v5cvywmifyyz"))))
    (build-system gnu-build-system)
    (arguments
     ;; Do as if 'getentropy' was missing since older Linux kernels lack it
     ;; and libc would return ENOSYS, which is not properly handled.
     ;; See <https://lists.gnu.org/archive/html/guix-devel/2017-04/msg00235.html>.
     '(#:configure-flags '("ac_cv_func_getentropy=no"
                           ;; Provide a TLS-enabled netcat.
                           "--enable-nc")))
    (native-search-paths
     (list (search-path-specification
            (variable "SSL_CERT_DIR")
            (separator #f)              ;single entry
            (files '("etc/ssl/certs")))
           (search-path-specification
            (variable "SSL_CERT_FILE")
            (separator #f)              ;single entry
            (files '("etc/ssl/certs/ca-certificates.crt")))))
    (home-page "https://www.libressl.org/")
    (synopsis "SSL/TLS implementation")
    (description "LibreSSL is a version of the TLS/crypto stack, forked from
OpenSSL in 2014 with the goals of modernizing the codebase, improving security,
and applying best practice development processes.  This package also includes a
netcat implementation that supports TLS.")
    ;; Files taken from OpenSSL keep their license, others are under various
    ;; non-copyleft licenses.
    (license (list license:openssl
                   (license:non-copyleft
                     "file://COPYING"
                     "See COPYING in the distribution.")))))

(define-public python-acme
  (package
    (name "python-acme")
    ;; Remember to update the hash of certbot when updating python-acme.
    (version "1.3.0")
    (source (origin
              (method url-fetch)
              (uri (pypi-uri "acme" version))
              (sha256
               (base32
                "03fjmg0fgfy7xfn3i8rzn9i0i4amajmijkash84qb8mlphgrxpn0"))))
    (build-system python-build-system)
    (arguments
     `(#:phases
       (modify-phases %standard-phases
         (add-after 'build 'build-documentation
           (lambda _
             (invoke "make" "-C" "docs" "man" "info")))
         (add-after 'install 'install-documentation
           (lambda* (#:key outputs #:allow-other-keys)
             (let* ((out (assoc-ref outputs "out"))
                    (man (string-append out "/share/man/man1"))
                    (info (string-append out "/info")))
               (install-file "docs/_build/texinfo/acme-python.info" info)
               (install-file "docs/_build/man/acme-python.1" man)
               #t))))))
    ;; TODO: Add optional inputs for testing.
    (native-inputs
     `(("python-mock" ,python-mock)
       ("python-pytest" ,python-pytest)
       ;; For documentation
       ("python-sphinx" ,python-sphinx)
       ("python-sphinxcontrib-programoutput" ,python-sphinxcontrib-programoutput)
       ("python-sphinx-rtd-theme" ,python-sphinx-rtd-theme)
       ("texinfo" ,texinfo)))
    (propagated-inputs
     `(("python-josepy" ,python-josepy)
       ("python-six" ,python-six)
       ("python-requests" ,python-requests)
       ("python-requests-toolbelt" ,python-requests-toolbelt)
       ("python-pytz" ,python-pytz)
       ("python-pyrfc3339" ,python-pyrfc3339)
       ("python-pyasn1" ,python-pyasn1)
       ("python-cryptography" ,python-cryptography)
       ("python-pyopenssl" ,python-pyopenssl)))
    (home-page "https://github.com/certbot/certbot")
    (synopsis "ACME protocol implementation in Python")
    (description "ACME protocol implementation in Python")
    (license license:asl2.0)))

(define-public certbot
  (package
    (name "certbot")
    ;; Certbot and python-acme are developed in the same repository, and their
    ;; versions should remain synchronized.
    (version (package-version python-acme))
    (source (origin
              (method url-fetch)
              (uri (pypi-uri "certbot" version))
              (sha256
               (base32
                "1n5i0k6kwmd6wvivshfl3k4djwcpwx390c39xmr2hhrgpk5r285w"))))
    (build-system python-build-system)
    (arguments
     `(,@(substitute-keyword-arguments (package-arguments python-acme)
           ((#:phases phases)
            `(modify-phases ,phases
              (replace 'install-documentation
                (lambda* (#:key outputs #:allow-other-keys)
                  (let* ((out (assoc-ref outputs "out"))
                         (man1 (string-append out "/share/man/man1"))
                         (man7 (string-append out "/share/man/man7"))
                         (info (string-append out "/info")))
                    (install-file "docs/_build/texinfo/Certbot.info" info)
                    (install-file "docs/_build/man/certbot.1" man1)
                    (install-file "docs/_build/man/certbot.7" man7)
                    #t))))))))
    ;; TODO: Add optional inputs for testing.
    (native-inputs
     `(("python-mock" ,python-mock)
       ("python-pytest" ,python-pytest)
       ;; For documentation
       ("python-sphinx" ,python-sphinx)
       ("python-sphinx-rtd-theme" ,python-sphinx-rtd-theme)
       ("python-sphinx-repoze-autointerface" ,python-sphinx-repoze-autointerface)
       ("python-sphinxcontrib-programoutput" ,python-sphinxcontrib-programoutput)
       ("texinfo" ,texinfo)))
    (propagated-inputs
     `(("python-acme" ,python-acme)
       ("python-cryptography" ,python-cryptography)
       ("python-zope-interface" ,python-zope-interface)
       ("python-pyrfc3339" ,python-pyrfc3339)
       ("python-pyopenssl" ,python-pyopenssl)
       ("python-configobj" ,python-configobj)
       ("python-configargparse" ,python-configargparse)
       ("python-distro" ,python-distro)
       ("python-zope-component" ,python-zope-component)
       ("python-parsedatetime" ,python-parsedatetime)
       ("python-six" ,python-six)
       ("python-psutil" ,python-psutil)
       ("python-requests" ,python-requests)
       ("python-pytz" ,python-pytz)))
    (synopsis "Let's Encrypt client by the Electronic Frontier Foundation")
    (description "Certbot automatically receives and installs X.509 certificates
to enable Transport Layer Security (TLS) on servers.  It interoperates with the
Let’s Encrypt certificate authority (CA), which issues browser-trusted
certificates for free.")
    (home-page "https://certbot.eff.org/")
    (license license:asl2.0)))

(define-public letsencrypt
  (package (inherit certbot)
    (name "letsencrypt")
    (properties `((superseded . ,certbot)))))

(define-public perl-net-ssleay
  (package
    (name "perl-net-ssleay")
    (version "1.88")
    (source (origin
              (method url-fetch)
              (uri (string-append "mirror://cpan/authors/id/C/CH/CHRISN/"
                                  "Net-SSLeay-" version ".tar.gz"))
              (sha256
               (base32
                "1pfgh4h3szcpvqlcimc60pjbk9zwls99x5863sva0wc47i4dl010"))))
    (build-system perl-build-system)
    (inputs `(("openssl" ,openssl)))
    (arguments
     `(#:phases
       (modify-phases %standard-phases
         (add-before
          'configure 'set-ssl-prefix
          (lambda* (#:key inputs #:allow-other-keys)
            (setenv "OPENSSL_PREFIX" (assoc-ref inputs "openssl"))
            #t)))))
    (synopsis "Perl extension for using OpenSSL")
    (description
     "This module offers some high level convenience functions for accessing
web pages on SSL servers (for symmetry, the same API is offered for accessing
http servers, too), an sslcat() function for writing your own clients, and
finally access to the SSL api of the SSLeay/OpenSSL package so you can write
servers or clients for more complicated applications.")
    (license license:perl-license)
    (home-page "https://metacpan.org/release/Net-SSLeay")))

(define-public perl-crypt-openssl-rsa
 (package
  (name "perl-crypt-openssl-rsa")
  (version "0.31")
  (source
    (origin
      (method url-fetch)
      (uri (string-append
             "mirror://cpan/authors/id/T/TO/TODDR/Crypt-OpenSSL-RSA-"
             version
             ".tar.gz"))
      (sha256
        (base32
          "0djl5i6kibl7862b6ih29q8dhg5zpwzq77q9j8hp6xngshx40ws1"))))
  (build-system perl-build-system)
  (native-inputs
   `(("perl-crypt-openssl-guess" ,perl-crypt-openssl-guess)))
  (inputs
    `(("perl-crypt-openssl-bignum" ,perl-crypt-openssl-bignum)
      ("perl-crypt-openssl-random" ,perl-crypt-openssl-random)
      ("openssl" ,openssl)))
  (arguments perl-crypt-arguments)
  (home-page
    "https://metacpan.org/release/Crypt-OpenSSL-RSA")
  (synopsis
    "RSA encoding and decoding, using the openSSL libraries")
  (description "Crypt::OpenSSL::RSA does RSA encoding and decoding (using the
OpenSSL libraries).")
  (license license:perl-license)))

(define perl-crypt-arguments
   `(#:phases (modify-phases %standard-phases
      (add-before 'configure 'patch-Makefile.PL
        (lambda* (#:key inputs #:allow-other-keys)
          (substitute* "Makefile.PL"
            (("'LIBS'.*=>.*") (string-append "'LIBS' => ['-L"
                                             (assoc-ref inputs "openssl")
                                             "/lib -lcrypto'],")))
          #t)))))

(define-public perl-crypt-openssl-bignum
 (package
  (name "perl-crypt-openssl-bignum")
  (version "0.09")
  (source
    (origin
      (method url-fetch)
      (uri (string-append
             "mirror://cpan/authors/id/K/KM/KMX/Crypt-OpenSSL-Bignum-"
             version
             ".tar.gz"))
      (sha256
        (base32
          "1p22znbajq91lbk2k3yg12ig7hy5b4vy8igxwqkmbm4nhgxp4ki3"))))
  (build-system perl-build-system)
  (inputs `(("openssl" ,openssl)))
  (arguments perl-crypt-arguments)
  (home-page
    "https://metacpan.org/release/Crypt-OpenSSL-Bignum")
  (synopsis
    "OpenSSL's multiprecision integer arithmetic in Perl")
  (description "Crypt::OpenSSL::Bignum provides multiprecision integer
arithmetic in Perl.")
  ;; At your option either gpl1+ or the Artistic License
  (license license:perl-license)))

(define-public perl-crypt-openssl-guess
  (package
    (name "perl-crypt-openssl-guess")
    (version "0.11")
    (source
     (origin
       (method url-fetch)
       (uri (string-append
             "mirror://cpan/authors/id/A/AK/AKIYM/Crypt-OpenSSL-Guess-"
             version ".tar.gz"))
       (sha256
        (base32
         "0rvi9l4ljcbhwwvspq019nfq2h2v746dk355h2nwnlmqikiihsxa"))))
    (build-system perl-build-system)
    (home-page "https://metacpan.org/release/Crypt-OpenSSL-Guess")
    (synopsis "Guess the OpenSSL include path")
    (description
     "The Crypt::OpenSSL::Guess Perl module provides helpers to guess the
correct OpenSSL include path.  It is intended for use in your
@file{Makefile.PL}.")
    (license license:perl-license)))

(define-public perl-crypt-openssl-random
 (package
  (name "perl-crypt-openssl-random")
  (version "0.15")
  (source
    (origin
      (method url-fetch)
      (uri (string-append
             "mirror://cpan/authors/id/R/RU/RURBAN/Crypt-OpenSSL-Random-"
             version
             ".tar.gz"))
      (sha256
        (base32 "1x6ffps8q7mnawmcfq740llzy7i10g3319vap0wiw4d33fm6z1zh"))))
  (build-system perl-build-system)
  (native-inputs
   `(("perl-crypt-openssl-guess" ,perl-crypt-openssl-guess)))
  (inputs
   `(("openssl" ,openssl)))
  (arguments perl-crypt-arguments)
  (home-page
    "https://metacpan.org/release/Crypt-OpenSSL-Random")
  (synopsis
    "OpenSSL/LibreSSL pseudo-random number generator access")
  (description "Crypt::OpenSSL::Random is a OpenSSL/LibreSSL pseudo-random
number generator")
  (license license:perl-license)))

(define-public acme-client
  (package
    (name "acme-client")
    (version "0.1.16")
    (source (origin
              (method url-fetch)
              (uri (string-append "https://kristaps.bsd.lv/" name "/"
                                  "snapshots/" name "-portable-"
                                  version ".tgz"))
              (sha256
               (base32
                "00q05b3b1dfnfp7sr1nbd212n0mqrycl3cr9lbs51m7ncaihbrz9"))))
    (build-system gnu-build-system)
    (arguments
     '(#:tests? #f ; no test suite
       #:make-flags
       (list "CC=gcc"
             (string-append "PREFIX=" (assoc-ref %outputs "out")))
       #:phases
       (modify-phases %standard-phases
         (add-after 'unpack 'patch-paths
           (lambda* (#:key inputs #:allow-other-keys)
             (let ((pem (string-append (assoc-ref inputs "libressl")
                                       "/etc/ssl/cert.pem")))
               (substitute* "http.c"
                 (("/etc/ssl/cert.pem") pem))
               #t)))
         (delete 'configure)))) ; no './configure' script
    (native-inputs
     `(("pkg-config" ,pkg-config)))
    (inputs
     `(("libbsd" ,libbsd)
       ("libressl" ,libressl)))
    (synopsis "Let's Encrypt client by the OpenBSD project")
    (description "acme-client is a Let's Encrypt client implemented in C.  It
uses a modular design, and attempts to secure itself by dropping privileges and
operating in a chroot where possible.  acme-client is developed on OpenBSD and
then ported to the GNU / Linux environment.")
    (home-page "https://kristaps.bsd.lv/acme-client/")
    ;; acme-client is distributed under the ISC license, but the files 'jsmn.h'
    ;; and 'jsmn.c' are distributed under the Expat license.
    (license (list license:isc license:expat))))

;; The "-apache" variant is the upstreamed prefered variant. A "-gpl"
;; variant exists in addition to the "-apache" one.
(define-public mbedtls-apache
  (package
    (name "mbedtls-apache")
    (version "2.16.5")
    (source
     (origin
       (method url-fetch)
       ;; XXX: The download links on the website are script redirection links
       ;; which effectively lead to the format listed in the uri here.
       (uri (string-append "https://tls.mbed.org/download/mbedtls-"
                           version "-apache.tgz"))
       (sha256
        (base32
         "0kdhwy241xsk4isbadqx6z80m8sf76da5sbmqv8qy11yr37cdd35"))))
    (build-system cmake-build-system)
    (arguments
     `(#:configure-flags
       (list "-DUSE_SHARED_MBEDTLS_LIBRARY=ON"
             "-DUSE_STATIC_MBEDTLS_LIBRARY=OFF")))
    (native-inputs
     `(("perl" ,perl)
       ("python" ,python)))
    (synopsis "Small TLS library")
    (description
     "@code{mbed TLS}, formerly known as PolarSSL, makes it trivially easy
for developers to include cryptographic and SSL/TLS capabilities in their
(embedded) products, facilitating this functionality with a minimal
coding footprint.")
    (home-page "https://tls.mbed.org")
    (license license:asl2.0)))

;; The Hiawatha Web server requires some specific features to be enabled.
(define-public mbedtls-for-hiawatha
  (hidden-package
   (package
     (inherit mbedtls-apache)
     (arguments
      (substitute-keyword-arguments
          `(#:phases
            (modify-phases %standard-phases
              (add-after 'configure 'configure-extra-features
                (lambda _
                  (for-each (lambda (feature)
                              (invoke "scripts/config.pl" "set" feature))
                            (list "MBEDTLS_THREADING_C"
                                  "MBEDTLS_THREADING_PTHREAD"))
                  #t)))
            ,@(package-arguments mbedtls-apache)))))))

(define-public dehydrated
  (package
    (name "dehydrated")
    (version "0.6.5")
    (source (origin
              (method url-fetch)
              (uri (string-append
                    "https://github.com/dehydrated-io/dehydrated/releases/download/"
                    "v" version "/dehydrated-" version ".tar.gz"))
              (sha256
               (base32
                "0dgskgbdd95p13jx6s13p77y15wngb5cm6p4305cf2s54w0bvahh"))))
    (build-system trivial-build-system)
    (arguments
     `(#:modules ((guix build utils)
                  (srfi srfi-26))
       #:builder
       (begin
         (use-modules (guix build utils)
                      (srfi srfi-26))
         (let* ((source (assoc-ref %build-inputs "source"))
                (tar (assoc-ref %build-inputs "tar"))
                (gz  (assoc-ref %build-inputs "gzip"))
                (out (assoc-ref %outputs "out"))
                (bin (string-append out "/bin"))
                (doc (string-append out "/share/doc/" ,name "-" ,version))
                (man (string-append out "/share/man"))
                (bash (in-vicinity (assoc-ref %build-inputs "bash") "bin")))

           (setenv "PATH" (string-append gz "/bin"))
           (invoke (string-append tar "/bin/tar") "xvf" source)
           (chdir (string-append ,name "-" ,version))

           (copy-recursively "docs" doc)
           (install-file "LICENSE" doc)

           (mkdir-p man)
           (rename-file (string-append doc "/man")
                        (string-append man "/man1"))
           (for-each (cut invoke "gzip" "-9" <>)
                     (find-files man ".*"))

           (install-file "dehydrated" bin)
           (with-directory-excursion bin
             (patch-shebang "dehydrated" (list bash))

             ;; Do not try to write to the store.
             (substitute* "dehydrated"
               (("SCRIPTDIR=\"\\$.*\"") "SCRIPTDIR=~/.dehydrated"))

             (setenv "PATH" bash)
             (wrap-program "dehydrated"
               `("PATH" ":" prefix
                 ,(map (lambda (dir)
                         (string-append dir "/bin"))
                       (map (lambda (input)
                              (assoc-ref %build-inputs input))
                            '("coreutils"
                              "curl"
                              "diffutils"
                              "gawk"
                              "grep"
                              "openssl"
                              "sed"))))))
           #t))))
    (inputs
     `(("bash" ,bash)
       ("coreutils" ,coreutils)
       ("curl" ,curl)
       ("diffutils" ,diffutils)
       ("gawk" ,gawk)
       ("grep" ,grep)
       ("openssl" ,openssl)
       ("sed" ,sed)))
    (native-inputs
     `(("gzip" ,gzip)
       ("tar" ,tar)))
    (home-page "https://dehydrated.io/")
    (synopsis "Let's Encrypt/ACME client implemented as a shell script")
    (description "Dehydrated is a client for signing certificates with an
ACME-server (currently only provided by Let's Encrypt) implemented as a
relatively simple Bash script.")
    (license license:expat)))

(define-public go-github-com-certifi-gocertifi
  (let ((commit "a5e0173ced670013bfb649c7e806bc9529c986ec")
        (revision "1"))
    (package
      (name "go-github-com-certifi-gocertifi")
      (version (git-version "2018.01.18" revision commit))
      (source (origin
                (method git-fetch)
                (uri (git-reference
                       (url "https://github.com/certifi/gocertifi")
                       (commit commit)))
                (file-name (git-file-name name version))
                (sha256
                 (base32
                  "1n9drccl3q1rr8wg3nf60slkf1lgsmz5ahifrglbdrc6har3rryj"))))
      (build-system go-build-system)
      (arguments
       '(#:import-path "github.com/certifi/gocertifi"))
      (synopsis "X.509 TLS root certificate bundle for Go")
      (description "This package is a Go language X.509 TLS root certificate bundle,
derived from Mozilla's collection.")
      (home-page "https://certifi.io")
      (license license:mpl2.0))))<|MERGE_RESOLUTION|>--- conflicted
+++ resolved
@@ -266,31 +266,6 @@
     (inputs `(("unbound" ,unbound)
               ,@(package-inputs gnutls)))))
 
-<<<<<<< HEAD
-=======
-(define gnutls-3.6.10
-  ;; This is for 'guile3.0-gnutls', below.  Version 3.6.10 is the first to
-  ;; introduce Guile 2.9/3.0 support.
-  (package
-    (inherit gnutls)
-    (version "3.6.10")
-    (source (origin
-              (inherit (package-source gnutls))
-              (uri (string-append "mirror://gnupg/gnutls/v"
-                                  (version-major+minor version)
-                                  "/gnutls-" version ".tar.xz"))
-              (sha256
-               (base32
-                "14r2h73yfj66cm14k9mnb3kgzq5a7qjg5b31m53bf19vcxkwmwxi"))))
-    (native-inputs
-     `(,@(package-native-inputs gnutls)
-
-       ;; Datefudge is used to fuzz time for tests, and its presence
-       ;; enables a test that uses 'setsid' from util-linux.
-       ("datefudge" ,datefudge)
-       ("util-linux" ,util-linux)))))
-
->>>>>>> aebba13c
 (define-public guile3.0-gnutls
   (package
     (inherit gnutls)
