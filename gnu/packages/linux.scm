;;; GNU Guix --- Functional package management for GNU
;;; Copyright © 2012, 2013, 2014, 2015, 2016, 2017, 2018, 2019 Ludovic Courtès <ludo@gnu.org>
;;; Copyright © 2013, 2014, 2015, 2016 Andreas Enge <andreas@enge.fr>
;;; Copyright © 2012 Nikita Karetnikov <nikita@karetnikov.org>
;;; Copyright © 2014, 2015, 2016, 2017, 2018, 2019 Mark H Weaver <mhw@netris.org>
;;; Copyright © 2015 Federico Beffa <beffa@fbengineering.ch>
;;; Copyright © 2015 Taylan Ulrich Bayırlı/Kammer <taylanbayirli@gmail.com>
;;; Copyright © 2015, 2016, 2017, 2018 Efraim Flashner <efraim@flashner.co.il>
;;; Copyright © 2016 Christopher Allan Webber <cwebber@dustycloud.org>
;;; Copyright © 2016, 2017, 2018, 2019 Tobias Geerinckx-Rice <me@tobias.gr>
;;; Copyright © 2016, 2017 Alex Kost <alezost@gmail.com>
;;; Copyright © 2016 Raymond Nicholson <rain1@openmailbox.org>
;;; Copyright © 2016 Mathieu Lirzin <mthl@gnu.org>
;;; Copyright © 2016, 2018, 2019 Nicolas Goaziou <mail@nicolasgoaziou.fr>
;;; Copyright © 2016, 2018, 2019 Ricardo Wurmus <rekado@elephly.net>
;;; Copyright © 2016 David Craven <david@craven.ch>
;;; Copyright © 2016 John Darrington <jmd@gnu.org>
;;; Copyright © 2016, 2017, 2018, 2019 Marius Bakke <mbakke@fastmail.com>
;;; Copyright © 2016, 2018 Rene Saavedra <pacoon@protonmail.com>
;;; Copyright © 2016 Carlos Sánchez de La Lama <csanchezdll@gmail.com>
;;; Copyright © 2016, 2017 ng0 <ng0@n0.is>
;;; Copyright © 2017, 2018 Leo Famulari <leo@famulari.name>
;;; Copyright © 2017 José Miguel Sánchez García <jmi2k@openmailbox.com>
;;; Copyright © 2017 Gábor Boskovits <boskovits@gmail.com>
;;; Copyright © 2017 Mathieu Othacehe <m.othacehe@gmail.com>
;;; Copyright © 2017 Clément Lassieur <clement@lassieur.org>
;;; Copyright © 2017, 2018, 2019 Rutger Helling <rhelling@mykolab.com>
;;; Copyright © 2017 nee <nee-git@hidamari.blue>
;;; Copyright © 2017 Dave Love <fx@gnu.org>
;;; Copyright © 2018 Pierre-Antoine Rouby <pierre-antoine.rouby@inria.fr>
;;; Copyright © 2018 Brendan Tildesley <mail@brendan.scot>
;;; Copyright © 2018 Manuel Graf <graf@init.at>
;;; Copyright © 2018 Pierre Langlois <pierre.langlois@gmx.com>
;;; Copyright © 2018 Vasile Dumitrascu <va511e@yahoo.com>
;;; Copyright © 2019 Tim Gesthuizen <tim.gesthuizen@yahoo.de>
;;; Copyright © 2019 Maxim Cournoyer <maxim.cournoyer@gmail.com>
;;; Copyright © 2019 Stefan Stefanović <stefanx2ovic@gmail.com>
;;; Copyright © 2019 Pierre Langlois <pierre.langlois@gmx.com>
;;;
;;; This file is part of GNU Guix.
;;;
;;; GNU Guix is free software; you can redistribute it and/or modify it
;;; under the terms of the GNU General Public License as published by
;;; the Free Software Foundation; either version 3 of the License, or (at
;;; your option) any later version.
;;;
;;; GNU Guix is distributed in the hope that it will be useful, but
;;; WITHOUT ANY WARRANTY; without even the implied warranty of
;;; MERCHANTABILITY or FITNESS FOR A PARTICULAR PURPOSE.  See the
;;; GNU General Public License for more details.
;;;
;;; You should have received a copy of the GNU General Public License
;;; along with GNU Guix.  If not, see <http://www.gnu.org/licenses/>.

(define-module (gnu packages linux)
  #:use-module (gnu packages)
  #:use-module (gnu packages acl)
  #:use-module (gnu packages admin)
  #:use-module (gnu packages algebra)
  #:use-module (gnu packages attr)
  #:use-module (gnu packages audio)
  #:use-module (gnu packages autotools)
  #:use-module (gnu packages backup)
  #:use-module (gnu packages base)
  #:use-module (gnu packages bash)
  #:use-module (gnu packages bison)
  #:use-module (gnu packages calendar)
  #:use-module (gnu packages check)
  #:use-module (gnu packages crypto)
  #:use-module (gnu packages cryptsetup)
  #:use-module (gnu packages compression)
  #:use-module (gnu packages dbm)
  #:use-module (gnu packages datastructures)
  #:use-module (gnu packages docbook)
  #:use-module (gnu packages documentation)
  #:use-module (gnu packages elf)
  #:use-module (gnu packages flex)
  #:use-module (gnu packages file)
  #:use-module (gnu packages freedesktop)
  #:use-module (gnu packages gcc)
  #:use-module (gnu packages gettext)
  #:use-module (gnu packages glib)
  #:use-module (gnu packages golang)
  #:use-module (gnu packages gperf)
  #:use-module (gnu packages gtk)
  #:use-module (gnu packages libunwind)
  #:use-module (gnu packages libusb)
  #:use-module (gnu packages man)
  #:use-module (gnu packages maths)
  #:use-module (gnu packages multiprecision)
  #:use-module (gnu packages ncurses)
  #:use-module (gnu packages netpbm)
  #:use-module (gnu packages nettle)
  #:use-module (gnu packages networking)
  #:use-module (gnu packages ninja)
  #:use-module (gnu packages nss)
  #:use-module (gnu packages perl)
  #:use-module (gnu packages pciutils)
  #:use-module (gnu packages pkg-config)
  #:use-module (gnu packages popt)
  #:use-module (gnu packages pulseaudio)
  #:use-module (gnu packages python)
  #:use-module (gnu packages readline)
  #:use-module (gnu packages rrdtool)
  #:use-module (gnu packages samba)
  #:use-module (gnu packages serialization)
  #:use-module (gnu packages slang)
  #:use-module (gnu packages texinfo)
  #:use-module (gnu packages tls)
  #:use-module (gnu packages valgrind)
  #:use-module (gnu packages video)
  #:use-module (gnu packages web)
  #:use-module (gnu packages xiph)
  #:use-module (gnu packages xml)
  #:use-module (gnu packages xdisorg)
  #:use-module (gnu packages xorg)
  #:use-module (gnu packages groff)
  #:use-module (gnu packages selinux)
  #:use-module (gnu packages swig)
  #:use-module (guix build-system cmake)
  #:use-module (guix build-system gnu)
  #:use-module (guix build-system go)
  #:use-module (guix build-system python)
  #:use-module (guix build-system trivial)
  #:use-module (guix build-system linux-module)
  #:use-module (guix download)
  #:use-module (guix git-download)
  #:use-module ((guix licenses) #:prefix license:)
  #:use-module (guix packages)
  #:use-module (guix utils)
  #:use-module (srfi srfi-1)
  #:use-module (srfi srfi-2)
  #:use-module (srfi srfi-26)
  #:use-module (ice-9 match))

(define-public (system->linux-architecture arch)
  "Return the Linux architecture name for ARCH, a Guix system name such as
\"x86_64-linux\" or a target triplet such as \"arm-linux-gnueabihf\"."
  (let ((arch (car (string-split arch #\-))))
    (cond ((string=? arch "i686") "i386")
          ((string-prefix? "mips" arch) "mips")
          ((string-prefix? "arm" arch) "arm")
          ((string-prefix? "aarch64" arch) "arm64")
          ((string-prefix? "alpha" arch) "alpha")
          ((string-prefix? "powerpc" arch) "powerpc") ;including "powerpc64le"
          ((string-prefix? "s390" arch) "s390")
          ((string-prefix? "riscv" arch) "riscv")
          (else arch))))

(define-public (system->defconfig system)
  "Some systems (notably powerpc-linux) require a special target for kernel
defconfig.  Return the appropriate make target if applicable, otherwise return
\"defconfig\"."
  (cond ((string-prefix? "powerpc-" system) "pmac32_defconfig")
        ((string-prefix? "powerpc64le-" system) "ppc64_defconfig")
        (else "defconfig")))

(define (linux-libre-urls version)
  "Return a list of URLs for Linux-Libre VERSION."
  (list (string-append
         "https://linux-libre.fsfla.org/pub/linux-libre/releases/"
         version "-gnu/linux-libre-" version "-gnu.tar.xz")

        ;; XXX: Work around <http://bugs.gnu.org/14851>.
        (string-append
         "ftp://alpha.gnu.org/gnu/guix/mirror/linux-libre-"
         version "-gnu.tar.xz")

        ;; Maybe this URL will become valid eventually.
        (string-append
         "mirror://gnu/linux-libre/" version "-gnu/linux-libre-"
         version "-gnu.tar.xz")))

(define (make-linux-libre-headers version hash)
  (package
    (name "linux-libre-headers")
    (version version)
    (source (origin
             (method url-fetch)
             (uri (linux-libre-urls version))
             (sha256 (base32 hash))))
    (build-system gnu-build-system)
    (native-inputs `(("perl" ,perl)
                     ,@(if (version>=? version "4.16")
                           `(("flex" ,flex)
                             ("bison" ,bison))
                           '())))
    (arguments
     `(#:modules ((guix build gnu-build-system)
                  (guix build utils)
                  (srfi srfi-1))
       #:phases
       (modify-phases %standard-phases
         (delete 'configure)
         (replace 'build
           (lambda _
             (let ((arch ,(system->linux-architecture
                          (or (%current-target-system)
                              (%current-system))))
                   (defconfig ,(system->defconfig
                                (or (%current-target-system)
                                    (%current-system)))))
               (setenv "ARCH" arch)
               (format #t "`ARCH' set to `~a'~%" (getenv "ARCH"))
               (invoke "make" defconfig)
               (invoke "make" "mrproper" "headers_check"))))
         (replace 'install
           (lambda* (#:key outputs #:allow-other-keys)
             (let ((out (assoc-ref outputs "out")))
               (invoke "make"
                       (string-append "INSTALL_HDR_PATH=" out)
                       "headers_install")

               (mkdir (string-append out "/include/config"))
               (call-with-output-file
                   (string-append out
                                  "/include/config/kernel.release")
                 (lambda (p)
                   (format p "~a-default~%" ,version)))

               ;; Remove the '.install' and '..install.cmd' files; the
               ;; latter contains store paths, which pulls in bootstrap
               ;; binaries in the build environment, and prevents bit
               ;; reproducibility for the bootstrap binaries.
               (for-each delete-file (find-files out "\\.install"))

               #t))))
       #:allowed-references ()
       #:tests? #f))
    (home-page "https://www.gnu.org/software/linux-libre/")
    (synopsis "GNU Linux-Libre kernel headers")
    (description "Headers of the Linux-Libre kernel.")
    (license license:gpl2)))

(define %boot-logo-patch
  ;; Linux-Libre boot logo featuring Freedo and a gnu.
  (origin
    (method url-fetch)
    (uri (string-append "http://www.fsfla.org/svn/fsfla/software/linux-libre/"
                        "lemote/gnewsense/branches/3.16/100gnu+freedo.patch"))
    (sha256
     (base32
      "1hk9swxxc80bmn2zd2qr5ccrjrk28xkypwhl4z0qx4hbivj7qm06"))))

(define %linux-libre-arm-export-__sync_icache_dcache-patch
  (origin
    (method url-fetch)
    (uri (string-append
          "https://salsa.debian.org/kernel-team/linux"
          "/raw/34a7d9011fcfcfa38b68282fd2b1a8797e6834f0"
          "/debian/patches/bugfix/arm/"
          "arm-mm-export-__sync_icache_dcache-for-xen-privcmd.patch"))
    (file-name "linux-libre-arm-export-__sync_icache_dcache.patch")
    (sha256
     (base32 "1ifnfhpakzffn4b8n7x7w5cps9mzjxlkcfz9zqak2vaw8nzvl39f"))))

(define* (kernel-config arch #:key variant)
  "Return the absolute file name of the Linux-Libre build configuration file
for ARCH and optionally VARIANT, or #f if there is no such configuration."
  (let* ((name (string-append (if variant (string-append variant "-") "")
                              (if (string=? "i386" arch) "i686" arch) ".conf"))
         (file (string-append "linux-libre/" name)))
    (search-auxiliary-file file)))

;; FIXME: merge into kernel-config
(define* (kernel-config-veyron arch #:key variant)
  "Return the absolute file name of the Linux-Libre build configuration file
for ARCH and optionally VARIANT, or #f if there is no such configuration."
  (let* ((name (string-append (if variant (string-append variant "-") "")
                              (if (string=? "i386" arch) "i686" arch) "-veyron.conf"))
         (file (string-append "linux-libre/" name)))
    (search-auxiliary-file file)))

(define %default-extra-linux-options
  `(;; Modules required for initrd:
    ("CONFIG_NET_9P" . m)
    ("CONFIG_NET_9P_VIRTIO" . m)
    ("CONFIG_VIRTIO_BLK" . m)
    ("CONFIG_VIRTIO_NET" . m)
    ("CONFIG_VIRTIO_PCI" . m)
    ("CONFIG_VIRTIO_BALLOON" . m)
    ("CONFIG_VIRTIO_MMIO" . m)
    ("CONFIG_FUSE_FS" . m)
    ("CONFIG_CIFS" . m)
    ("CONFIG_9P_FS" . m)))

(define (config->string options)
  (string-join (map (match-lambda
                      ((option . 'm)
                       (string-append option "=m"))
                      ((option . #t)
                       (string-append option "=y"))
                      ((option . #f)
                       (string-append option "=n")))
                    options)
               "\n"))

(define* (make-linux-libre version hash supported-systems
                           #:key
                           ;; A function that takes an arch and a variant.
                           ;; See kernel-config for an example.
                           (extra-version #f)
                           (configuration-file #f)
                           (defconfig "defconfig")
                           (extra-options %default-extra-linux-options)
                           (patches (list %boot-logo-patch)))
  (package
    (name (if extra-version
              (string-append "linux-libre-" extra-version)
              "linux-libre"))
    (version version)
    (source (origin
              (method url-fetch)
              (uri (linux-libre-urls version))
              (sha256 (base32 hash))
              (patches patches)))
    (supported-systems supported-systems)
    (build-system gnu-build-system)
    (native-inputs
     `(("perl" ,perl)
       ("bc" ,bc)
       ("openssl" ,openssl)
       ("kmod" ,kmod)
       ("elfutils" ,elfutils)  ; Needed to enable CONFIG_STACK_VALIDATION
       ("flex" ,flex)
       ("bison" ,bison)

       ;; These are needed to compile the GCC plugins.
       ("gmp" ,gmp)
       ("mpfr" ,mpfr)
       ("mpc" ,mpc)

       ,@(match (and configuration-file
                     (configuration-file
                      (system->linux-architecture
                       (or (%current-target-system) (%current-system)))
                      #:variant (version-major+minor version)))
           (#f                                    ;no config for this platform
            '())
           ((? string? config)
            `(("kconfig" ,config))))))
    (arguments
     `(#:modules ((guix build gnu-build-system)
                  (guix build utils)
                  (srfi srfi-1)
                  (ice-9 match))
       #:phases
       (modify-phases %standard-phases
         (add-after 'unpack 'patch-/bin/pwd
           (lambda _
             (substitute* (find-files "." "^Makefile(\\.include)?$")
               (("/bin/pwd") "pwd"))
             #t))
         (replace 'configure
           (lambda* (#:key inputs native-inputs target #:allow-other-keys)
             ;; Avoid introducing timestamps
             (setenv "KCONFIG_NOTIMESTAMP" "1")
             (setenv "KBUILD_BUILD_TIMESTAMP" (getenv "SOURCE_DATE_EPOCH"))

             ;; Set ARCH and CROSS_COMPILE
             (let ((arch ,(system->linux-architecture
                           (or (%current-target-system)
                               (%current-system)))))
               (setenv "ARCH" arch)
               (format #t "`ARCH' set to `~a'~%" (getenv "ARCH"))

               (when target
                 (setenv "CROSS_COMPILE" (string-append target "-"))
                 (format #t "`CROSS_COMPILE' set to `~a'~%"
                         (getenv "CROSS_COMPILE"))))

             (setenv "EXTRA_VERSION" ,extra-version)

             (let ((build  (assoc-ref %standard-phases 'build))
                   (config (assoc-ref (or native-inputs inputs) "kconfig")))

               ;; Use a custom kernel configuration file or a default
               ;; configuration file.
               (if config
                   (begin
                     (copy-file config ".config")
                     (chmod ".config" #o666))
                   (invoke "make" ,defconfig))

               ;; Appending works even when the option wasn't in the
               ;; file.  The last one prevails if duplicated.
               (let ((port (open-file ".config" "a"))
                     (extra-configuration ,(config->string extra-options)))
                 (display extra-configuration port)
                 (close-port port))

               (invoke "make" "oldconfig"))))
         (replace 'install
           (lambda* (#:key inputs native-inputs outputs #:allow-other-keys)
             (let* ((out    (assoc-ref outputs "out"))
                    (moddir (string-append out "/lib/modules"))
                    (dtbdir (string-append out "/lib/dtbs"))
                    (kmod   (assoc-ref (or native-inputs inputs) "kmod")))
               ;; Install kernel image, kernel configuration and link map.
               (for-each (lambda (file) (install-file file out))
                         (find-files "." "^(\\.config|bzImage|zImage|Image|vmlinuz|System\\.map|Module\\.symvers)$"))
               ;; Install device tree files
               (unless (null? (find-files "." "\\.dtb$"))
                 (mkdir-p dtbdir)
                 (invoke "make" (string-append "INSTALL_DTBS_PATH=" dtbdir)
                         "dtbs_install"))
               ;; Install kernel modules
               (mkdir-p moddir)
               (invoke "make"
                       (string-append "DEPMOD=" kmod "/bin/depmod")
                       (string-append "MODULE_DIR=" moddir)
                       (string-append "INSTALL_PATH=" out)
                       (string-append "INSTALL_MOD_PATH=" out)
                       "INSTALL_MOD_STRIP=1"
                       "modules_install")))))
       #:tests? #f))
    (home-page "https://www.gnu.org/software/linux-libre/")
    (synopsis "100% free redistribution of a cleaned Linux kernel")
    (description
     "GNU Linux-Libre is a free (as in freedom) variant of the Linux kernel.
It has been modified to remove all non-free binary blobs.")
    (license license:gpl2)))

(define %linux-libre-version "5.2.1")
(define %linux-libre-hash "1qj3zsjynz45p97n6sngdbh4xfd1jks3hbn85nmhzds6sxgg4c54")

(define %linux-libre-5.2-patches
  (list %boot-logo-patch
        %linux-libre-arm-export-__sync_icache_dcache-patch))

(define-public linux-libre-5.2
  (make-linux-libre %linux-libre-version
                    %linux-libre-hash
                    '("x86_64-linux" "i686-linux" "armhf-linux" "aarch64-linux")
                    #:patches %linux-libre-5.2-patches
                    #:configuration-file kernel-config))

(define-public linux-libre-headers-5.2
  (make-linux-libre-headers %linux-libre-version
                            %linux-libre-hash))

(define %linux-libre-4.19-version "4.19.59")
(define %linux-libre-4.19-hash "1c9qfw1mnz68ki48kg1brmv47wmsdvq41ip6202rlnmwgncj5yrw")

(define %linux-libre-4.19-patches
  (list %boot-logo-patch
        %linux-libre-arm-export-__sync_icache_dcache-patch))

(define-public linux-libre-4.19
  (make-linux-libre %linux-libre-4.19-version
                    %linux-libre-4.19-hash
                    '("x86_64-linux" "i686-linux" "armhf-linux" "aarch64-linux")
                    #:patches %linux-libre-4.19-patches
                    #:configuration-file kernel-config))

(define-public linux-libre-headers-4.19
  (make-linux-libre-headers %linux-libre-4.19-version
                            %linux-libre-4.19-hash))

(define %linux-libre-4.14-version "4.14.133")
(define %linux-libre-4.14-hash "16ay2x0r5i96lg4rgcg151352igvwxa7wh98kwdsjbckiw7fhn08")

(define-public linux-libre-4.14
  (make-linux-libre %linux-libre-4.14-version
                    %linux-libre-4.14-hash
                    '("x86_64-linux" "i686-linux" "armhf-linux")
                    #:configuration-file kernel-config))

(define-public linux-libre-headers-4.14
  (make-linux-libre-headers %linux-libre-4.14-version
                            %linux-libre-4.14-hash))

(define-public linux-libre-4.9
  (make-linux-libre "4.9.185"
                    "1byz9cxvslm45nv01abhzvrm2isdskx5k11gi5rpa39r7lx6bmjp"
                    '("x86_64-linux" "i686-linux")
                    #:configuration-file kernel-config))

(define-public linux-libre-4.4
  (make-linux-libre "4.4.185"
                    "0df22wqj1nwqp60v8341qcmjhwmdr0hgfraishpc7hic8aqdr4p7"
                    '("x86_64-linux" "i686-linux")
                    #:configuration-file kernel-config
                    #:extra-options
                    (append
                     `(;; https://lists.gnu.org/archive/html/guix-devel/2014-04/msg00039.html
                       ;; This option was removed upstream in version 4.7.
                       ("CONFIG_DEVPTS_MULTIPLE_INSTANCES" . #t))
                     %default-extra-linux-options)))

(define-public linux-libre-arm-veyron
  (make-linux-libre %linux-libre-version
                    %linux-libre-hash
                    '("armhf-linux")
                    #:patches %linux-libre-5.2-patches
                    #:configuration-file kernel-config-veyron
                    #:extra-version "arm-veyron"))

(define-public linux-libre-headers-4.19.56
  (make-linux-libre-headers "4.19.56"
                            "1zqiic55viy065lhnkmhn33sz3bbbr2ykbm5f92yzd8lpc9zl7yx"))

<<<<<<< HEAD
(define-public linux-libre-headers linux-libre-headers-4.19.56)
(define-public linux-libre linux-libre-5.1)
=======
(define-public linux-libre-headers linux-libre-headers-4.14.67)
(define-public linux-libre linux-libre-5.2)
>>>>>>> 6bfcb729

(define-public linux-libre-arm-generic
  (make-linux-libre %linux-libre-version
                    %linux-libre-hash
                    '("armhf-linux")
                    #:patches %linux-libre-5.2-patches
                    #:defconfig "multi_v7_defconfig"
                    #:extra-version "arm-generic"))

(define-public linux-libre-arm-generic-4.19
  (make-linux-libre %linux-libre-4.19-version
                    %linux-libre-4.19-hash
                    '("armhf-linux")
                    #:patches %linux-libre-4.19-patches
                    #:defconfig "multi_v7_defconfig"
                    #:extra-version "arm-generic"))

(define-public linux-libre-arm-generic-4.14
  (make-linux-libre %linux-libre-4.14-version
                    %linux-libre-4.14-hash
                    '("armhf-linux")
                    #:defconfig "multi_v7_defconfig"
                    #:extra-version "arm-generic"))

(define-public linux-libre-arm-omap2plus
  (make-linux-libre %linux-libre-version
                    %linux-libre-hash
                    '("armhf-linux")
                    #:patches %linux-libre-5.2-patches
                    #:defconfig "omap2plus_defconfig"
                    #:extra-version "arm-omap2plus"))

(define-public linux-libre-arm-omap2plus-4.19
  (make-linux-libre %linux-libre-4.19-version
                    %linux-libre-4.19-hash
                    '("armhf-linux")
                    #:patches %linux-libre-4.19-patches
                    #:defconfig "omap2plus_defconfig"
                    #:extra-version "arm-omap2plus"))

(define-public linux-libre-arm-omap2plus-4.14
  (make-linux-libre %linux-libre-4.14-version
                    %linux-libre-4.14-hash
                    '("armhf-linux")
                    #:defconfig "omap2plus_defconfig"
                    #:extra-version "arm-omap2plus"))


;;;
;;; Linux kernel modules.
;;;

(define-public acpi-call-linux-module
  (package
    (name "acpi-call-linux-module")
    (version "3.17")
    (source
     (origin
       (method git-fetch)
       (uri (git-reference
             (url "https://github.com/teleshoes/acpi_call.git")
             (commit version)))
       (file-name (git-file-name name version))
       (sha256
        (base32 "04mbv4lasm3vv1j4ndxhnz4hvp5wg8f5fc9q6qxv0nhvwjynmsl3"))))
    (build-system linux-module-build-system)
    (arguments
     `(#:tests? #f                      ; no tests
       #:phases
       (modify-phases %standard-phases
         (add-after 'unpack 'fix-for-linux-4.12
           (lambda _
             (substitute* "acpi_call.c"
               (("asm/uaccess\\.h")
                "linux/uaccess.h"))
             #t))
         (add-after 'install 'install-documentation
           (lambda* (#:key outputs #:allow-other-keys)
             (let* ((out (assoc-ref outputs "out"))
                    (doc (string-append out "/share/doc/" ,name "-" ,version)))
               (for-each (lambda (file)
                           (let ((target (string-append doc "/" file)))
                             (mkdir-p (dirname target))
                             (copy-recursively file target)))
                         (list "README.md" "examples"))
               #t))))))
    (home-page "https://github.com/teleshoes/acpi_call")
    (synopsis "Linux kernel module to perform ACPI method calls")
    (description
     "This simple Linux kernel module allows calls from user space to any
@acronym{ACPI, Advanced Configuration and Power Interface} method provided by
your computer's firmware, by writing to @file{/proc/acpi/call}.  You can pass
any number of parameters of types @code{ACPI_INTEGER},  @code{ACPI_STRING},
and @code{ACPI_BUFFER}.

It grants direct and undocumented access to your hardware that may cause damage
and should be used with caution, especially on untested models.")
    (license license:gpl3+)))           ; see README.md (no licence headers)

(define-public vhba-module
  (package
    (name "vhba-module")
    (version "20190410")
    (source (origin
              (method url-fetch)
              (uri (string-append
                    "http://downloads.sourceforge.net/cdemu/vhba-module/vhba-module-"
                    version ".tar.bz2"))
              (sha256
               (base32
                "1513hq130raxp9z5grj54cwfjfxj05apipxg425j0zicii59a60c"))))
    (build-system linux-module-build-system)
    (arguments
     ;; TODO: No tests?
     `(#:tests? #f))
    (home-page "https://cdemu.sourceforge.io/")
    (synopsis "Kernel module that emulates SCSI devices")
    (description "VHBA module provides a Virtual (SCSI) HBA, which is the link
between the CDemu userspace daemon and linux kernel.")
    (license license:gpl2+)))


;;;
;;; Pluggable authentication modules (PAM).
;;;

(define-public linux-pam
  (package
    (name "linux-pam")
    (version "1.3.1")
    (source
     (origin
       (method url-fetch)
       (uri (string-append
             "https://github.com/linux-pam/linux-pam/releases/download/v"
             version "/Linux-PAM-" version ".tar.xz"))
       (sha256
        (base32
         "1nyh9kdi3knhxcbv5v4snya0g3gff0m671lnvqcbygw3rm77mx7g"))
       (patches (search-patches "linux-pam-no-setfsuid.patch"))))

    (build-system gnu-build-system)
    (native-inputs
     `(("flex" ,flex)

       ;; TODO: optional dependencies
       ;; ("libxcrypt" ,libxcrypt)
       ;; ("cracklib" ,cracklib)
       ))
    (arguments
     `(;; Most users, such as `shadow', expect the headers to be under
       ;; `security'.
       #:configure-flags (list (string-append "--includedir="
                                              (assoc-ref %outputs "out")
                                              "/include/security")

                               ;; XXX: <rpc/rpc.h> is missing from glibc when
                               ;; cross-compiling, so we have to disable NIS
                               ;; support altogether.
                               ,@(if (%current-target-system)
                                     '("--disable-nis")
                                     '()))

       ;; XXX: Tests won't run in chroot, presumably because /etc/pam.d
       ;; isn't available.
       #:tests? #f))
    (home-page "http://www.linux-pam.org/")
    (synopsis "Pluggable authentication modules for Linux")
    (description
     "A *Free* project to implement OSF's RFC 86.0.
Pluggable authentication modules are small shared object files that can
be used through the PAM API to perform tasks, like authenticating a user
at login.  Local and dynamic reconfiguration are its key features.")
    (license license:bsd-3)))

(define-public linux-pam-1.2
  (package
    (inherit linux-pam)
    (version "1.2.1")
    (source
     (origin
      (method url-fetch)
      (uri (string-append
            "http://www.linux-pam.org/library/"
            "Linux-PAM-" version ".tar.bz2"))
      (sha256
       (base32
        "1n9lnf9gjs72kbj1g354v1xhi2j27aqaah15vykh7cnkq08i4arl"))
      (patches (search-patches "linux-pam-no-setfsuid.patch"))))))


;;;
;;; Miscellaneous.
;;;

(define-public psmisc
  (package
    (name "psmisc")
    (version "23.2")
    (source
     (origin
      (method url-fetch)
      (uri (string-append "mirror://sourceforge/psmisc/psmisc devel/psmisc-"
                          version ".tar.xz"))
      (sha256
       (base32
        "0s1kjhrik0wzqbm7hv4gkhywhjrwhp9ajw0ad05fwharikk6ah49"))))
    (build-system gnu-build-system)
    (inputs `(("ncurses" ,ncurses)))
    (home-page "https://gitlab.com/psmisc/psmisc")
    (synopsis
     "Small utilities that use the proc file system")
    (description
     "This PSmisc package is a set of some small useful utilities that
use the proc file system.  We're not about changing the world, but
providing the system administrator with some help in common tasks.")
    (license license:gpl2+)))

(define-public util-linux
  (package
    (name "util-linux")
    (version "2.34")
    (source (origin
              (method url-fetch)
              (uri (string-append "mirror://kernel.org/linux/utils/"
                                  name "/v" (version-major+minor version) "/"
                                  name "-" version ".tar.xz"))
              (sha256
               (base32
                "1db2kydkwjmvgd1glkcba3adhidxw0f1x735dcjdpdjjf869sgvl"))
              (patches (search-patches "util-linux-tests.patch"))
              (modules '((guix build utils)))
              (snippet
               ;; We take 'nologin' from Shadow, the 'logger' program from
               ;; GNU Inetutils and 'kill' from GNU Coreutils.
               '(begin
                  (substitute* "configure"
                    (("build_nologin=yes") "build_nologin=no")
                    (("build_logger=yes") "build_logger=no")
                    (("build_kill=yes") "build_kill=no"))
                  #t))))
    (build-system gnu-build-system)
    (outputs '("out"
               "static"))      ; >2 MiB of static .a libraries
    (arguments
     `(#:configure-flags (list "--disable-use-tty-group"
                               "--enable-fs-paths-default=/run/current-system/profile/sbin"
                               ;; Don't try to chown root:root mount and umount
                               "--disable-makeinstall-chown"
                               ;; Install completions where our
                               ;; bash-completion package expects them.
                               (string-append "--with-bashcompletiondir="
                                              (assoc-ref %outputs "out")
                                              "/etc/bash_completion.d"))
       #:phases (modify-phases %standard-phases
                  (add-before
                   'build 'set-umount-file-name
                   (lambda* (#:key outputs #:allow-other-keys)
                     ;; Tell 'eject' the right file name of 'umount'.
                     (let ((out (assoc-ref outputs "out")))
                       (substitute* "sys-utils/eject.c"
                         (("\"/bin/umount\"")
                          (string-append "\"" out "/bin/umount\"")))
                       #t)))
                  (add-before
                   'check 'pre-check
                   (lambda* (#:key inputs outputs #:allow-other-keys)
                     (let ((out (assoc-ref outputs "out"))
                           (net (assoc-ref inputs "net-base")))
                       ;; Change the test to refer to the right file.
                       (substitute* "tests/ts/misc/mcookie"
                         (("/etc/services")
                          (string-append net "/etc/services")))
                       #t)))
                  (add-after
                   'install 'move-static-libraries
                   (lambda* (#:key outputs #:allow-other-keys)
                     (let ((out    (assoc-ref outputs "out"))
                           (static (assoc-ref outputs "static")))
                       (mkdir-p (string-append static "/lib"))
                       (with-directory-excursion out
                         (for-each (lambda (file)
                                     (rename-file file
                                                  (string-append static "/"
                                                                 file)))
                                   (find-files "lib" "\\.a$"))

                         ;; Remove references to the static library from the '.la'
                         ;; files so that Libtool does the right thing when both
                         ;; the shared and static library is available.
                         (substitute* (find-files "lib" "\\.la$")
                           (("old_library=.*") "old_library=''\n")))

                       #t))))))
    (inputs `(("zlib" ,zlib)
              ("ncurses" ,ncurses)

              ;; XXX: This is so that the 'pre-check' phase can find it.
              ,@(if (%current-target-system)
                    `(("net-base" ,net-base))
                    '())))
    (native-inputs
     `(("perl" ,perl)
       ("net-base" ,net-base)))                   ;for tests
    (home-page "https://www.kernel.org/pub/linux/utils/util-linux/")
    (synopsis "Collection of utilities for the Linux kernel")
    (description "Util-linux is a diverse collection of Linux kernel
utilities.  It provides dmesg and includes tools for working with file systems,
block devices, UUIDs, TTYs, and many other tools.")

    ;; Note that util-linux doesn't use the same license for all the
    ;; code.  GPLv2+ is the default license for a code without an
    ;; explicitly defined license.
    (license (list license:gpl3+ license:gpl2+ license:gpl2 license:lgpl2.0+
                   license:bsd-4 license:public-domain))))

(define-public ddate
  (package
    (name "ddate")
    (version "0.2.2")
    (source (origin
              (method url-fetch)
              (uri (string-append "https://github.com/bo0ts/ddate/archive/v"
                                  version ".tar.gz"))
              (file-name (string-append name "-" version ".tar.gz"))
              (sha256
               (base32 "1bbqqq8mswj4bp9083gxjaky5ysfznax4cynsqwmy125z053yg6m"))))
    (build-system cmake-build-system)
    (arguments '(#:tests? #f))
    (home-page "https://github.com/bo0ts/ddate")
    (synopsis "PERPETUAL DATE CONVERTER FROM GREGORIAN TO POEE CALENDAR")
    (description
     "ddate displays the Discordian date and holidays of a given date.
The Discordian calendar was made popular by the \"Illuminatus!\" trilogy
by Robert Shea and Robert Anton Wilson.")
    (license license:public-domain)))

(define-public procps
  (package
    (name "procps")
    (version "3.3.15")
    (source (origin
              (method url-fetch)
              (uri (string-append "mirror://sourceforge/procps-ng/Production/"
                                  "procps-ng-" version ".tar.xz"))
              (sha256
               (base32
                "0r84kwa5fl0sjdashcn4vh7hgfm7ahdcysig3mcjvpmkzi7p9g8h"))))
    (build-system gnu-build-system)
    (arguments
     '(#:modules ((guix build utils)
                  (guix build gnu-build-system)
                  (srfi srfi-1)
                  (srfi srfi-26))
       #:phases
       (modify-phases %standard-phases
         (add-after
          'install 'post-install
          ;; Remove commands and man pages redudant with
          ;; Coreutils.
          (lambda* (#:key outputs #:allow-other-keys)
            (let* ((out (assoc-ref outputs "out"))
                   (dup (append-map (cut find-files out <>)
                                    '("^kill" "^uptime"))))
              (for-each delete-file dup)
              #t))))))
    (inputs `(("ncurses" ,ncurses)))
    (home-page "https://gitlab.com/procps-ng/procps/")
    (synopsis "Utilities that give information about processes")
    (description
     "Procps is the package that has a bunch of small useful utilities
that give information about processes using the Linux /proc file system.
The package includes the programs ps, top, vmstat, w, kill, free,
slabtop, and skill.")
    (license license:gpl2)))

(define-public usbutils
  (package
    (name "usbutils")
    (version "012")
    (source
     (origin
      (method url-fetch)
      (uri (string-append "mirror://kernel.org/linux/utils/usb/usbutils/"
                          "usbutils-" version ".tar.xz"))
      (sha256
       (base32 "0iiy0q7fzikavmdsjsb0sl9kp3gfh701qwyjjccvqh0qz4jlcqw8"))))
    (build-system gnu-build-system)
    (outputs (list "out" "python"))
    (arguments
     `(#:phases
       (modify-phases %standard-phases
         (add-before 'bootstrap 'patch-bootstrap-scripts
           (lambda _
             (substitute* "usbhid-dump/bootstrap"
               (("/bin/bash") (which "bash")))

             ;; Don't let autogen.sh run configure with bogus options & CFLAGS.
             (substitute* "autogen.sh"
               (("^\\./configure.*") ""))
             #t))
         (add-after 'install 'separate-python-output
           ;; Separating one Python script shaves more than 106 MiB from :out.
           (lambda* (#:key outputs #:allow-other-keys)
             (let ((out        (assoc-ref outputs "out"))
                   (out:python (assoc-ref outputs "python")))
               (for-each (lambda (file)
                           (let ((old (string-append out "/" file))
                                 (new (string-append out:python "/" file)))
                             (mkdir-p (dirname new))
                             (rename-file old new)))
                         (list "bin/lsusb.py"))
               #t))))))
    (inputs
     `(("eudev" ,eudev)
       ("libusb" ,libusb)
       ("python" ,python)))
    (native-inputs
     `(("autoconf" ,autoconf)
       ("automake" ,automake)
       ("libtool" ,libtool)
       ("pkg-config" ,pkg-config)))
    (home-page "http://www.linux-usb.org/")
    (synopsis
     "Tools for working with USB devices, such as lsusb")
    (description
     "Tools for working with USB devices, such as lsusb.")
    (license license:gpl2+)))

(define-public e2fsprogs
  (package
    (name "e2fsprogs")
    (version "1.45.2")
    (source (origin
             (method url-fetch)
             (uri (string-append
                   "mirror://kernel.org/linux/kernel/people/tytso/"
                   name "/v" version "/"
                   name "-" version ".tar.xz"))
             (sha256
              (base32
               "02g0cm72sgz709s9pkg4mvj56m7bgs7rwnyc2cp7cvg3j6pcjlj9"))))
    (build-system gnu-build-system)
    (inputs `(("util-linux" ,util-linux)))
    (native-inputs `(("pkg-config" ,pkg-config)
                     ("texinfo" ,texinfo)       ;for the libext2fs Info manual

                     ;; For tests.
                     ("perl" ,perl)
                     ("procps" ,procps)))
    (arguments
     '(;; util-linux is the preferred source for some of the libraries and
       ;; commands, so disable them (see, e.g.,
       ;; <http://git.buildroot.net/buildroot/commit/?id=e1ffc2f791b33633>.)
       #:configure-flags (list "--disable-libblkid"
                               "--disable-libuuid" "--disable-uuidd"
                               "--disable-fsck"

                               ;; Use symlinks instead of hard links for
                               ;; 'fsck.extN' etc.  This makes the resulting nar
                               ;; smaller and is preserved across copies.
                               "--enable-symlink-install"

                               (string-append "LDFLAGS=-Wl,-rpath="
                                              (assoc-ref %outputs "out")
                                              "/lib")

                               ;; Install libext2fs et al.
                               "--enable-elf-shlibs")

       #:phases
       (modify-phases %standard-phases
         (add-before 'configure 'patch-shells
           (lambda _
             (substitute* "configure"
               (("/bin/sh (.*)parse-types.sh" _ dir)
                (string-append (which "sh") " " dir
                               "parse-types.sh")))
             (substitute* "MCONFIG.in"
               (("INSTALL_SYMLINK = /bin/sh")
                "INSTALL_SYMLINK = sh"))
             (substitute* (find-files "." "^Makefile.in$")
               (("#!/bin/sh")
                (string-append "#!" (which "sh"))))
             #t))
           (add-after 'install 'install-libs
             (lambda* (#:key outputs #:allow-other-keys)
               (let* ((out (assoc-ref outputs "out"))
                      (lib (string-append out "/lib")))
                 (invoke "make" "install-libs")

                 ;; Make the .a writable so that 'strip' works.
                 ;; Failing to do that, due to debug symbols, we
                 ;; retain a reference to the final
                 ;; linux-libre-headers, which refer to the
                 ;; bootstrap binaries.
                 (let ((archives (find-files lib "\\.a$")))
                   (for-each (lambda (file)
                               (chmod file #o666))
                             archives))
                 #t))))))
    (home-page "http://e2fsprogs.sourceforge.net/")
    (synopsis "Creating and checking ext2/ext3/ext4 file systems")
    (description
     "This package provides tools for manipulating ext2/ext3/ext4 file systems.")
    (license (list license:gpl2                   ;programs
                   license:lgpl2.0                ;libext2fs
                   license:x11))))                ;libuuid

(define e2fsprogs/static
  (static-package
   (package (inherit e2fsprogs)
            (arguments
             ;; Do not build shared libraries.
             (substitute-keyword-arguments (package-arguments e2fsprogs)
               ((#:configure-flags _)
                '(list "--disable-blkid"))
               ((#:make-flags _)
                '(list)))))))

(define-public e2fsck/static
  (package
    (name "e2fsck-static")
    (version (package-version e2fsprogs))
    (build-system trivial-build-system)
    (source #f)
    (inputs
     `(("e2fsprogs" ,e2fsprogs/static)))
    (arguments
     `(#:modules ((guix build utils))
       #:builder
       (begin
         (use-modules (guix build utils)
                      (ice-9 ftw)
                      (srfi srfi-26))

         (let ((e2fsck (string-append (assoc-ref %build-inputs "e2fsprogs")
                                      "/sbin/e2fsck"))
               (bin    (string-append (assoc-ref %outputs "out") "/sbin")))
           (mkdir-p bin)
           (with-directory-excursion bin
             (copy-file e2fsck "e2fsck")
             (remove-store-references "e2fsck")
             (chmod "e2fsck" #o555))
           #t))))
    (home-page (package-home-page e2fsprogs))
    (synopsis "Statically-linked e2fsck command from e2fsprogs")
    (description "This package provides statically-linked e2fsck command taken
from the e2fsprogs package.  It is meant to be used in initrds.")
    (license (package-license e2fsprogs))))

(define-public extundelete
  (package
    (name "extundelete")
    (version "0.2.4")
    (source
     (origin
       (method url-fetch)
       (uri (string-append "mirror://sourceforge/extundelete/"
                           "extundelete/" version "/extundelete-"
                           version ".tar.bz2"))
       (sha256
        (base32
         "1x0r7ylxlp9lbj3d7sqf6j2a222dwy2nfpff05jd6mkh4ihxvyd1"))
       (patches (search-patches "extundelete-e2fsprogs-1.44.patch"))))
    (build-system gnu-build-system)
    (inputs `(("e2fsprogs" ,e2fsprogs)))
    (home-page "http://extundelete.sourceforge.net/")
    (synopsis "Recover deleted files from ext2/3/4 partitions")
    (description
     "Extundelete is a set of tools that can recover deleted files from an
ext3 or ext4 partition.")
    (license license:gpl2)))

(define-public zerofree
  (package
    (name "zerofree")
    (version "1.1.1")
    (home-page "https://frippery.org/uml/")
    (source (origin
              (method url-fetch)
              (uri (string-append home-page name "-" version
                                  ".tgz"))
              (sha256
               (base32
                "0rrqfa5z103ws89vi8kfvbks1cfs74ix6n1wb6vs582vnmhwhswm"))))
    (build-system gnu-build-system)
    (arguments
     '(#:phases
       (modify-phases %standard-phases
         (delete 'configure)            ; no configure script
         (replace 'install
           ;; The Makefile lacks an ‘install’ target.
           (lambda* (#:key outputs #:allow-other-keys)
             (let* ((out (assoc-ref outputs "out"))
                    (bin (string-append out "/bin")))
               (chmod "zerofree" #o555)
               (install-file "zerofree" bin)
               #t))))
       #:tests? #f))                    ; no tests
    (inputs `(("libext2fs" ,e2fsprogs)))
    (synopsis "Zero non-allocated regions in ext2/ext3/ext4 file systems")
    (description
     "Zerofree finds the unallocated blocks with non-zero value content in an
ext2, ext3, or ext4 file system and fills them with zeroes (or another value).
This is a simple way to make disk images more compressible.
Zerofree requires the file system to be unmounted or mounted read-only.")
    (license license:gpl2)))

(define-public strace
  (package
    (name "strace")
    (version "5.1")
    (home-page "https://strace.io")
    (source (origin
             (method url-fetch)
             (uri (string-append home-page "/files/" version
                                 "/strace-" version ".tar.xz"))
             (sha256
              (base32
               "12wsga1v3rab24gr0mpfip7j7gwr90m8f9h6fviqxa3xgnwl38zm"))))
    (build-system gnu-build-system)
    (arguments
     '(#:phases
       (modify-phases %standard-phases
         (add-after 'unpack 'patch-/bin/sh
           (lambda _
             (substitute* "strace.c"
               (("/bin/sh") (which "sh")))
             #t)))
       ;; Don't fail if the architecture doesn't support different personalities.
       #:configure-flags '("--enable-mpers=check")
       ;; See <https://debbugs.gnu.org/cgi/bugreport.cgi?bug=32459>.
       #:parallel-tests? #f))           ; undeterministic failures
    (native-inputs `(("perl" ,perl)))
    (synopsis "System call tracer for Linux")
    (description
     "strace is a system call tracer, i.e. a debugging tool which prints out a
trace of all the system calls made by a another process/program.")
    (license license:lgpl2.1+)))

(define-public ltrace
  (package
    (name "ltrace")
    (version "0.7.3")
    (source (origin
             (method url-fetch)
             (uri (string-append "http://www.ltrace.org/ltrace_" version
                                 ".orig.tar.bz2"))
             (sha256
              (base32
               "00wmbdghqbz6x95m1mcdd3wd46l6hgcr4wggdp049dbifh3qqvqf"))))
    (build-system gnu-build-system)
    (inputs `(("libelf" ,libelf)))
    (arguments
     ;; Compilation uses -Werror by default, but it fails.
     '(#:configure-flags '("--disable-werror")))
    (home-page "https://www.ltrace.org/")
    (synopsis "Library call tracer for Linux")
    (description
     "ltrace intercepts and records dynamic library calls which are called by
an executed process and the signals received by that process.  It can also
intercept and print the system calls executed by the program.")
    (license license:gpl2+)))

(define-public alsa-lib
  (package
    (name "alsa-lib")
    (version "1.1.9")
    (source (origin
             (method url-fetch)
             (uri (string-append
                   "ftp://ftp.alsa-project.org/pub/lib/alsa-lib-"
                   version ".tar.bz2"))
             (sha256
              (base32
               "0jwr9g4yxg9gj6xx0sb2r6wrdl8amrjd19hilkrq4rirynp770s8"))))
    (build-system gnu-build-system)
    (home-page "https://www.alsa-project.org/")
    (synopsis "The Advanced Linux Sound Architecture libraries")
    (description
     "The Advanced Linux Sound Architecture (ALSA) provides audio and
MIDI functionality to the Linux-based operating system.")
    (license license:lgpl2.1+)))

(define-public alsa-utils
  (package
    (name "alsa-utils")
    (version "1.1.9")
    (source (origin
             (method url-fetch)
             (uri (string-append "ftp://ftp.alsa-project.org/pub/utils/"
                                 name "-" version ".tar.bz2"))
             (sha256
              (base32
               "0fi11b7r8hg1bdjw74s8sqx8rc4qb310jaj9lsia9labvfyjrpsx"))))
    (build-system gnu-build-system)
    (arguments
     ;; XXX: Disable man page creation until we have DocBook.
     '(#:configure-flags (list "--disable-xmlto"

                               ;; The udev rule is responsible for restoring
                               ;; the volume.
                               (string-append "--with-udev-rules-dir="
                                              (assoc-ref %outputs "out")
                                              "/lib/udev/rules.d"))
       #:phases
       (modify-phases %standard-phases
         (add-before 'check 'disable-broken-test
           (lambda _
             ;; XXX: The 1.1.8 release tarball is missing a header that's
             ;; required for this test to work.  Fixed in 1.1.9.
             (substitute* "axfer/test/Makefile"
               ((".*container-test.*") ""))
             #t))
         (add-before
           'install 'pre-install
           (lambda _
             ;; Don't try to mkdir /var/lib/alsa.
             (substitute* "Makefile"
               (("\\$\\(MKDIR_P\\) .*ASOUND_STATE_DIR.*")
                "true\n"))
             #t)))))
    (inputs
     `(("libsamplerate" ,libsamplerate)
       ("ncurses" ,ncurses)
       ("alsa-lib" ,alsa-lib)
       ("xmlto" ,xmlto)
       ("gettext" ,gettext-minimal)))
    (home-page "http://www.alsa-project.org/")
    (synopsis "Utilities for the Advanced Linux Sound Architecture (ALSA)")
    (description
     "The Advanced Linux Sound Architecture (ALSA) provides audio and
MIDI functionality to the Linux-based operating system.")

    ;; This is mostly GPLv2+ but a few files such as 'alsactl.c' are
    ;; GPLv2-only.
    (license license:gpl2)))

(define-public alsa-plugins
  (package
    (name "alsa-plugins")
    (version "1.1.9")
    (source (origin
             (method url-fetch)
             (uri (string-append "ftp://ftp.alsa-project.org/pub/plugins/"
                                 name "-" version ".tar.bz2"))
             (sha256
              (base32
               "01zrg0h2jw9dlj9233vjsn916yf4f2s667yry6xsn8d57lq745qn"))))
    (build-system gnu-build-system)
    ;; TODO: Split libavcodec and speex if possible. It looks like they can not
    ;; be split, there are references to both in files.
    ;; TODO: Remove OSS related plugins, they add support to run native
    ;; ALSA applications on OSS however we do not offer OSS and OSS is
    ;; obsolete.
    (outputs '("out" "pulseaudio" "jack"))
    (arguments
     `(#:configure-flags '(;; Do not install a "local" configuration targeted
                           ;; for /etc/alsa.  On Guix System plugins are loaded from
                           ;; the ALSA service, and other distributions likely
                           ;; won't use these files.
                           "--with-alsalconfdir=/tmp/noop")
       #:phases
       (modify-phases %standard-phases
         (add-after 'install 'split
           (lambda* (#:key inputs outputs #:allow-other-keys)
             ;; Distribute the binaries to the various outputs.
             (let* ((out (assoc-ref outputs "out"))
                    (jack (assoc-ref outputs "jack"))
                    (jacklib (string-append jack "/lib/alsa-lib"))
                    (pua (assoc-ref outputs "pulseaudio"))
                    (pualib (string-append pua "/lib/alsa-lib")))
               ;; For jack.
               (mkdir-p jacklib)
               (for-each (lambda (file)
                           (rename-file file (string-append jacklib "/" (basename file))))
                         (find-files out ".*jack\\.(la|so)"))
               ;; For pulseaudio.
               (mkdir-p pualib)
               (for-each (lambda (file)
                           (rename-file file (string-append pualib "/" (basename file))))
                         (find-files out ".*pulse\\.(la|so)"))
               #t))))))
    (inputs
     `(("alsa-lib" ,alsa-lib)
       ("jack" ,jack-1)
       ("speex" ,speex) ; libspeexdsp resampling plugin
       ("libsamplerate" ,libsamplerate) ; libsamplerate resampling plugin
       ("ffmpeg" ,ffmpeg) ; libavcodec resampling plugin, a52 plugin
       ("pulseaudio" ,pulseaudio))) ; PulseAudio plugin
    (native-inputs
     `(("pkg-config" ,pkg-config)))
    (home-page "http://www.alsa-project.org/")
    (synopsis "Plugins for the Advanced Linux Sound Architecture (ALSA)")
    (description
     "The Advanced Linux Sound Architecture (ALSA) provides audio and
MIDI functionality to the Linux-based operating system.  This package enhances ALSA
by providing additional plugins which include: upmixing, downmixing, jackd and
pulseaudio support for native alsa applications, format conversion (s16 to a52), and
external rate conversion.")
    (license (list license:gpl2+
                   ;; `rate/rate_samplerate.c': LGPL v2.1 or later.
                   license:lgpl2.1+))))

(define-public iptables
  (package
    (name "iptables")
    (version "1.6.2")
    (source (origin
             (method url-fetch)
             (uri (string-append
                   "mirror://netfilter.org/iptables/iptables-"
                   version ".tar.bz2"))
             (sha256
              (base32
               "0crp0lvh5m2f15pr8cw97h8yb8zjj10x95zj06j46cr68vx2vl2m"))))
    (build-system gnu-build-system)
    (native-inputs
     `(("pkg-config" ,pkg-config)
       ("flex" ,flex)
       ("bison" ,bison)))
    (inputs
     `(("libmnl" ,libmnl)
       ("libnftnl" ,libnftnl)))
    (arguments
     '(#:tests? #f       ; no test suite
       #:configure-flags ; add $libdir to the RUNPATH of executables
       (list (string-append "LDFLAGS=-Wl,-rpath=" %output "/lib"))))
    (home-page "https://www.netfilter.org/projects/iptables/index.html")
    (synopsis "Programs to configure Linux IP packet filtering rules")
    (description
     "@command{iptables} is the user-space command line program used to
configure the Linux 2.4.x and later IPv4 packet filtering ruleset
(@dfn{firewall}), including @dfn{NAT} (Network Address Translation).

This package also includes @command{ip6tables}, which is used to configure the
IPv6 packet filter.

Both commands are targeted at system administrators.")
    (license license:gpl2+)))

(define-public ebtables
  (package
    (name "ebtables")
    (version "2.0.10-4")
    (source (origin
             (method url-fetch)
             (uri (string-append
                   "mirror://netfilter.org/ebtables/ebtables-v"
                   version ".tar.gz"))
             (sha256
              (base32
               "0pa5ljlk970yfyhpf3iqwfpbc30j8mgn90fapw9cfz909x47nvyw"))))
    (build-system gnu-build-system)
    (arguments
     '(#:tests? #f                      ; no test suite
       #:make-flags
       (let* ((out (assoc-ref %outputs "out"))
              (bin (string-append out "/sbin"))
              (lib (string-append out "/lib"))
              (man (string-append out "/share/man"))
              (iptables   (assoc-ref %build-inputs "iptables"))
              (ethertypes (string-append iptables "/etc/ethertypes")))
         (list (string-append "LIBDIR=" lib)
               (string-append "MANDIR=" man)
               (string-append "BINDIR=" bin)
               (string-append "ETHERTYPESFILE=" ethertypes)
               ;; With the default CFLAGS, it falis with:
               ;;   communication.c:259:58: error: variable ‘ret’ set but not
               ;;   used [-Werror=unused-but-set-variable]
               "CFLAGS=-Wall"))
       #:phases
       (modify-phases %standard-phases
         (replace 'configure
           ;; no configure script
           (lambda _
             (substitute* "Makefile"
               ;; Remove user and group options from install commands,
               ;; otherwise it fails with: invalid user 'root'.
               (("-o root -g root") "")
               ;; Remove 'ethertypes' from the install target.
               (("install: .*")
                "install: $(MANDIR)/man8/ebtables.8 exec scripts\n"))
             #t)))))
    (inputs
     `(("perl" ,perl)
       ("iptables" ,iptables)))
    (synopsis "Ethernet bridge frame table administration")
    (home-page "http://ebtables.netfilter.org/")
    (description
     "ebtables is an application program used to set up and maintain the
tables of rules (inside the Linux kernel) that inspect Ethernet frames.  It is
analogous to the iptables application, but less complicated, due to the fact
that the Ethernet protocol is much simpler than the IP protocol.")
    (license license:gpl2+)))

(define-public iproute
  (package
    (name "iproute2")
    (version "5.2.0")
    (source (origin
              (method url-fetch)
              (uri (string-append
                    "mirror://kernel.org/linux/utils/net/iproute2/iproute2-"
                    version ".tar.xz"))
              (sha256
               (base32
                "1a2dywa2kam24951byv9pl32mb9z6klh7d4vp8fwfgrm4vn5vfd5"))))
    (build-system gnu-build-system)
    (arguments
     `( ;; There is a test suite, but it wants network namespaces and sudo.
       #:tests? #f
       #:make-flags (let ((out (assoc-ref %outputs "out")))
                      (list "DESTDIR="
                            (string-append "BASH_COMPDIR=" out
                                           "/etc/bash_completion.d")
                            (string-append "LIBDIR=" out "/lib")
                            (string-append "HDRDIR=" out "/include")
                            (string-append "SBINDIR=" out "/sbin")
                            (string-append "CONFDIR=" out "/etc")
                            (string-append "DOCDIR=" out "/share/doc/"
                                           ,name "-" ,version)
                            (string-append "MANDIR=" out "/share/man")))
       #:phases (modify-phases %standard-phases
                  (add-before 'install 'pre-install
                    (lambda _
                      ;; Don't attempt to create /var/lib/arpd.
                      (substitute* "Makefile"
                        (("^.*ARPDDIR.*$") ""))
                      #t)))))
    (inputs
     `(("db4" ,bdb)
       ("iptables" ,iptables)))
    (native-inputs
     `(("bison" ,bison)
       ("flex" ,flex)
       ("pkg-config" ,pkg-config)))
    ;; For tests.
    ;; ("libmnl" ,libmnl)
    ;; ("util-linux" ,util-linux)
    (home-page
     "https://wiki.linuxfoundation.org/networking/iproute2")
    (synopsis
     "Utilities for controlling TCP/IP networking and traffic in Linux")
    (description
     "Iproute2 is a collection of utilities for controlling TCP/IP networking
and traffic with the Linux kernel.  The most important of these are
@command{ip}, which configures IPv4 and IPv6, and @command{tc} for traffic
control.

Most network configuration manuals still refer to ifconfig and route as the
primary network configuration tools, but ifconfig is known to behave
inadequately in modern network environments, and both should be deprecated.")
    (license license:gpl2+)))

(define-public net-tools
  ;; XXX: This package is basically unmaintained, but it provides a few
  ;; commands not yet provided by Inetutils, such as 'route', so we have to
  ;; live with it.
  (let ((commit "479bb4a7e11a4084e2935c0a576388f92469225b")
        (revision "0"))
    (package
      (name "net-tools")
      (version (string-append "1.60-" revision "." (string-take commit 7)))
      (source (origin
               (method url-fetch)
               (uri (string-append "https://sourceforge.net/code-snapshots/git/"
                                   "n/ne/net-tools/code.git/net-tools-code-"
                                   commit ".zip"))
               (file-name (string-append name "-" version ".zip"))
               (sha256
                (base32
                 "0hz9fda9d78spp774b6rr5xaxav7cm4h0qcpxf70rvdbrf6qx7vy"))))
      (home-page "http://net-tools.sourceforge.net/")
      (build-system gnu-build-system)
      (arguments
       '(#:modules ((guix build gnu-build-system)
                    (guix build utils)
                    (srfi srfi-1)
                    (srfi srfi-26))
         #:phases
         (modify-phases %standard-phases
           (replace 'configure
             (lambda* (#:key outputs #:allow-other-keys)
               (let ((out (assoc-ref outputs "out")))
                 (mkdir-p (string-append out "/bin"))
                 (mkdir-p (string-append out "/sbin"))

                 ;; Pretend we have everything...
                 (system "yes | make config")

                 ;; ... except for the things we don't have.
                 ;; HAVE_AFDECnet requires libdnet, which we don't have.
                 ;; HAVE_HWSTRIP and HAVE_HWTR require kernel headers
                 ;; that have been removed.
                 ;; XXX SELINUX and AFBLUETOOTH are removed for now, but we should
                 ;; think about adding them later.
                 (substitute* '("config.make" "config.h")
                   (("^.*HAVE_(AFDECnet|HWSTRIP|HWTR|SELINUX|AFBLUETOOTH)[ =]1.*$")
                    ""))
                 #t)))
           (add-after 'install 'remove-redundant-commands
             (lambda* (#:key outputs #:allow-other-keys)
               ;; Remove commands and man pages redundant with Inetutils.
               (let* ((out (assoc-ref outputs "out"))
                      (dup (append-map (cut find-files out <>)
                                       '("^hostname"
                                         "^(yp|nis|dns)?domainname"))))
                 (for-each delete-file dup)
                 #t))))
         ;; Binaries that depend on libnet-tools.a don't declare that
         ;; dependency, making it parallel-unsafe.
         #:parallel-build? #f

         #:tests? #f                                ; no test suite
         #:make-flags (let ((out (assoc-ref %outputs "out")))
                        (list "CC=gcc"
                              (string-append "BASEDIR=" out)
                              (string-append "INSTALLNLSDIR=" out "/share/locale")
                              (string-append "mandir=/share/man")))))
      (native-inputs `(("gettext" ,gettext-minimal)
                       ("unzip" ,unzip)))
      (synopsis "Tools for controlling the network subsystem in Linux")
      (description
       "This package includes the important tools for controlling the network
subsystem of the Linux kernel.  This includes arp, ifconfig, netstat, rarp and
route.  Additionally, this package contains utilities relating to particular
network hardware types (plipconfig, slattach) and advanced aspects of IP
configuration (iptunnel, ipmaddr).")
      (license license:gpl2+))))

(define-public libcap
  (package
    (name "libcap")
    (version "2.27")
    (source (origin
             (method url-fetch)
             (uri (string-append
                   "mirror://kernel.org/linux/libs/security/linux-privs/"
                   "libcap2/libcap-" version ".tar.xz"))
             (sha256
              (base32
               "0sj8kidl7qgf2qwxcbw1vadnlb30y4zvjzxswsmfdghq04npkhfs"))))
    (build-system gnu-build-system)
    (arguments '(#:phases
                 (modify-phases %standard-phases
                   (replace 'configure
                            ;; Add $libdir to the RUNPATH of executables.
                            (lambda _
                              (substitute* "Make.Rules"
                                (("LDFLAGS := #-g")
                                 (string-append "LDFLAGS := -Wl,-rpath="
                                                %output "/lib")))
                              #t)))
                 #:tests? #f                      ; no 'check' target
                 #:make-flags (list "lib=lib"
                                    (string-append "prefix="
                                                   (assoc-ref %outputs "out"))
                                    "RAISE_SETFCAP=no")))
    (native-inputs `(("perl" ,perl)))
    (inputs `(("attr" ,attr)))
    (home-page "https://sites.google.com/site/fullycapable/")
    (synopsis "Library for working with POSIX capabilities")
    (description
     "Libcap2 provides a programming interface to POSIX capabilities on
Linux-based operating systems.")

    ;; License is BSD-3 or GPLv2, at the user's choice.
    (license license:gpl2)))

(define-public bridge-utils
  (package
    (name "bridge-utils")
    (version "1.6")
    (source
     (origin
       (method url-fetch)
       (uri (string-append "mirror://kernel.org/linux/utils/net/bridge-utils/"
                           "bridge-utils-" version ".tar.xz"))
       (sha256
        (base32 "1j16kr44csyr4yqxly26l1yw2bh4nkiasgwvask2i2gvsnsyyryc"))))
    (build-system gnu-build-system)

    ;; The tarball lacks all the generated files.
    (native-inputs `(("autoconf" ,autoconf)
                     ("automake" ,automake)))
    (arguments
     '(#:phases
       (modify-phases %standard-phases
         (add-before 'bootstrap 'patch-stuff
           (lambda _
             ;; Fix "field ‘ip6’ has incomplete type" errors.
             (substitute* "libbridge/libbridge.h"
               (("#include <linux/if_bridge.h>")
                "#include <linux/in6.h>\n#include <linux/if_bridge.h>"))

             ;; Ensure that the entire build fails if one of the
             ;; sub-Makefiles fails.
             (substitute* "Makefile.in"
               (("\\$\\(MAKE\\) \\$\\(MFLAGS\\) -C \\$\\$x ;")
                "$(MAKE) $(MFLAGS) -C $$x || exit 1;"))

             #t)))
       #:tests? #f))                              ; no 'check' target

    (home-page
     "http://www.linuxfoundation.org/collaborate/workgroups/networking/bridge")
    (synopsis "Manipulate Ethernet bridges")
    (description
     "Utilities for Linux's Ethernet bridging facilities.  A bridge is a way
to connect two Ethernet segments together in a protocol independent way.
Packets are forwarded based on Ethernet address, rather than IP address (like
a router).  Since forwarding is done at Layer 2, all protocols can go
transparently through a bridge.")
    (license license:gpl2+)))

(define-public libnl
  (package
    (name "libnl")
    (version "3.4.0")
    (source (origin
              (method url-fetch)
              (uri (string-append
                    "https://github.com/thom311/libnl/releases/download/"
                    "libnl" (string-join (string-split version #\.) "_")
                    "/libnl-" version ".tar.gz"))
              (sha256
               (base32
                "1gzm444rnsib64dddv0cwlpzy1q4bycjqhp1i5pxpikimqvpca5p"))))
    (build-system gnu-build-system)
    (native-inputs
     `(("bison" ,bison)
       ("flex" ,flex)
       ("pkg-config" ,pkg-config)
       ("swig" ,swig)
       ("libnl3-doc"
        ,(origin
           (method url-fetch)
           (uri (string-append
                 "https://github.com/thom311/libnl/releases/download/libnl"
                 (string-join (string-split version #\.) "_")
                 "/libnl-doc-" version ".tar.gz"))
           (sha256
            (base32 "1m5cnzviv31gjnz6fz5rgyl6ah4dbp2akm49j9973sgwl36gs8jx"))))))
    (inputs
     `(("python-2" ,python-2)
       ("python-3" ,python-3)))
    (outputs '("out" "doc" "python2" "python3"))
    (arguments
     `(#:modules ((guix build gnu-build-system)
                  (guix build utils)
                  (srfi srfi-1))
       #:phases
       (modify-phases %standard-phases
         (add-after 'install 'install-python
           (lambda* (#:key outputs #:allow-other-keys)
             (define (python-inst python)
               (invoke python "setup.py" "build")
               (invoke python "setup.py" "install"
                       (string-append "--prefix="
                                      (assoc-ref %outputs python)))
               (invoke python "setup.py" "clean"))
             (setenv "LDFLAGS" (format #f "-Wl,-rpath=~a/lib"
                                       (assoc-ref %outputs "out")))
             (with-directory-excursion "./python"
               (for-each python-inst '("python2" "python3")))
             #t))
         (add-after 'install 'install-doc
           (lambda* (#:key inputs outputs #:allow-other-keys)
             (let ((dest (string-append (assoc-ref outputs "doc")
                                        "/share/doc/libnl")))
               (mkdir-p dest)
               (invoke "tar" "xf" (assoc-ref inputs "libnl3-doc")
                       "--strip-components=1" "-C" dest)))))))
    (home-page "https://www.infradead.org/~tgr/libnl/")
    (synopsis "NetLink protocol library suite")
    (description
     "The libnl suite is a collection of libraries providing APIs to netlink
protocol based Linux kernel interfaces.  Netlink is an IPC mechanism primarily
between the kernel and user space processes.  It was designed to be a more
flexible successor to ioctl to provide mainly networking related kernel
configuration and monitoring interfaces.")

    ;; Most files are LGPLv2.1-only, but some are GPLv2-only (like
    ;; 'nl-addr-add.c'), so the result is GPLv2-only.
    (license license:gpl2)))

(define-public iw
  (package
    (name "iw")
    (version "4.14")
    (source (origin
              (method url-fetch)
              (uri (string-append
                    "mirror://kernel.org/software/network/iw/iw-"
                    version ".tar.xz"))
              (sha256
               (base32
                "12ddd6vh6vs97135bnlyr0szv7hvpbnmfh48584frzab0z0725ph"))))
    (build-system gnu-build-system)
    (native-inputs `(("pkg-config" ,pkg-config)))
    (inputs `(("libnl" ,libnl)))
    (arguments
     `(#:make-flags (list (string-append "PREFIX=" (assoc-ref %outputs "out"))
                          "CC=gcc")
       #:phases (modify-phases %standard-phases (delete 'configure))))
    (home-page "https://wireless.wiki.kernel.org/")
    (synopsis "Tool for configuring wireless devices")
    (description
     "iw is a new nl80211 based CLI configuration utility for wireless
devices.  It replaces @code{iwconfig}, which is deprecated.")
    (license license:isc)))

(define-public powertop
  (package
    (name "powertop")
    (version "2.10")
    (source
     (origin
       (method url-fetch)
       (uri (string-append "https://01.org/sites/default/files/downloads/"
                           "powertop-v" version ".tar.gz"))
       (sha256
        (base32 "0xaazqccyd42v2q532dxx40nqhb9sfsa6cyx8641rl57mfg4bdyk"))))
    (build-system gnu-build-system)
    (arguments
     '(#:phases
       (modify-phases %standard-phases
         ;; TODO: Patch some hardcoded "wlan0" in calibrate/calibrate.cpp to
         ;; allow calibrating the network interface in Guix System.
         (add-after 'unpack 'patch-absolute-file-names
           (lambda* (#:key inputs #:allow-other-keys)
             (let ((kmod (assoc-ref inputs "kmod")))
               (substitute* (find-files "src" "\\.cpp$")
                 ;; Give the right 'modprobe' file name so that essential
                 ;; modules such as msr.ko can be loaded.
                 (("/sbin/modprobe") (string-append kmod "/bin/modprobe"))
                 ;; These programs are only needed to calibrate, so using
                 ;; relative file names avoids adding extra inputs.  When they
                 ;; are missing powertop gracefully handles it.
                 (("/usr/bin/hcitool") "hcitool")
                 (("/usr/bin/xset") "xset")
                 (("/usr/sbin/hciconfig") "hciconfig"))
               #t))))))
    (inputs
     `(("kmod" ,kmod)
       ("libnl" ,libnl)
       ("ncurses" ,ncurses)
       ("pciutils" ,pciutils)
       ("zlib" ,zlib)))
    (native-inputs
     `(("pkg-config" ,pkg-config)))
    (home-page "https://01.org/powertop/")
    (synopsis "Analyze power consumption on Intel-based laptops")
    (description
     "PowerTOP is a Linux tool to diagnose issues with power consumption and
power management.  In addition to being a diagnostic tool, PowerTOP also has
an interactive mode where the user can experiment various power management
settings for cases where the operating system has not enabled these
settings.")
    (license license:gpl2)))

(define-public aumix
  (package
    (name "aumix")
    (version "2.9.1")
    (source (origin
              (method url-fetch)
              (uri (string-append
                    "http://www.jpj.net/~trevor/aumix/releases/aumix-"
                    version ".tar.bz2"))
              (sha256
               (base32
                "0a8fwyxnc5qdxff8sl2sfsbnvgh6pkij4yafiln0fxgg6bal7knj"))))
    (build-system gnu-build-system)
    (inputs `(("ncurses" ,ncurses)))
    (home-page "http://www.jpj.net/~trevor/aumix.html")
    (synopsis "Audio mixer for X and the console")
    (description
     "Aumix adjusts an audio mixer from X, the console, a terminal,
the command line or a script.")
    (license license:gpl2+)))

(define-public iotop
  (package
    (name "iotop")
    (version "0.6")
    (source
     (origin
       (method url-fetch)
       (uri (string-append "http://guichaz.free.fr/iotop/files/iotop-"
                           version ".tar.gz"))
       (sha256 (base32
                "1kp8mqg2pbxq4xzpianypadfxcsyfgwcaqgqia6h9fsq6zyh4z0s"))))
    (build-system python-build-system)
    (arguments
     ;; The setup.py script expects python-2.
     `(#:python ,python-2
       ;; There are currently no checks in the package.
       #:tests? #f))
    (native-inputs `(("python" ,python-2)))
    (home-page "http://guichaz.free.fr/iotop/")
    (synopsis
     "Displays the IO activity of running processes")
    (description
     "Iotop is a Python program with a top like user interface to show the
processes currently causing I/O.")
    (license license:gpl2+)))

(define-public fuse
  (package
    (name "fuse")
    (version "2.9.8")
    (source (origin
              (method url-fetch)
              (uri (string-append "https://github.com/libfuse/libfuse/releases/"
                                  "download/fuse-" version
                                  "/fuse-" version ".tar.gz"))
              (sha256
               (base32
                "1qxg1r1mgysfq6qakmvid2njph3lr00w0swvydsfl9ymilfzi12y"))
              (patches (search-patches "fuse-overlapping-headers.patch"))))
    (build-system gnu-build-system)
    (inputs `(("util-linux" ,util-linux)))
    (arguments
     '(#:configure-flags (list (string-append "MOUNT_FUSE_PATH="
                                              (assoc-ref %outputs "out")
                                              "/sbin")
                               (string-append "INIT_D_PATH="
                                              (assoc-ref %outputs "out")
                                              "/etc/init.d")

                               ;; The rule makes /dev/fuse 666.
                               (string-append "UDEV_RULES_PATH="
                                              (assoc-ref %outputs "out")
                                              "/lib/udev/rules.d"))
       #:phases
       (modify-phases %standard-phases
         (add-before 'build 'set-file-names
           (lambda* (#:key inputs #:allow-other-keys)
             ;; libfuse calls out to mount(8) and umount(8).  Make sure
             ;; it refers to the right ones.
             (substitute* '("lib/mount_util.c" "util/mount_util.c")
               (("/bin/(u?)mount" _ maybe-u)
                (string-append (assoc-ref inputs "util-linux")
                               "/bin/" maybe-u "mount")))
             (substitute* '("util/mount.fuse.c")
               (("/bin/sh")
                (which "sh")))

             ;; This hack leads libfuse to search for 'fusermount' in
             ;; $PATH, where it may find a setuid-root binary, instead of
             ;; trying solely $out/sbin/fusermount and failing because
             ;; it's not setuid.
             (substitute* "lib/Makefile"
               (("-DFUSERMOUNT_DIR=[[:graph:]]+")
                "-DFUSERMOUNT_DIR=\\\"/var/empty\\\""))
             #t)))))
    (home-page "https://github.com/libfuse/libfuse")
    (synopsis "Support file systems implemented in user space")
    (description
     "As a consequence of its monolithic design, file system code for Linux
normally goes into the kernel itself---which is not only a robustness issue,
but also an impediment to system extensibility.  FUSE, for \"file systems in
user space\", is a kernel module and user-space library that tries to address
part of this problem by allowing users to run file system implementations as
user-space processes.")
    (license (list license:lgpl2.1                ;library
                   license:gpl2+))))              ;command-line utilities

(define-public unionfs-fuse
  (package
    (name "unionfs-fuse")
    (version "2.0")
    (source (origin
              (method url-fetch)
              (uri (string-append
                    "https://github.com/rpodgorny/unionfs-fuse/archive/v"
                    version ".tar.gz"))
              (file-name (string-append name "-" version ".tar.gz"))
              (sha256
               (base32
                "0hsn8l1iblvx27bpd4dvnvnbh9ri3sv2f9xzpsnfz3379kb7skgj"))))
    (build-system cmake-build-system)
    (native-inputs
     `(("python" ,python)))
    (inputs `(("fuse" ,fuse)))
    (arguments
     ;; The tests were never actually run ("collected 0 items"), but in recent
     ;; versions of pytest that causes an error.
     '(#:tests? #f))
    (home-page "https://github.com/rpodgorny/unionfs-fuse")
    (synopsis "User-space union file system")
    (description
     "UnionFS-FUSE is a flexible union file system implementation in user
space, using the FUSE library.  Mounting a union file system allows you to
\"aggregate\" the contents of several directories into a single mount point.
UnionFS-FUSE additionally supports copy-on-write.")
    (license license:bsd-3)))

(define fuse-static
  (package (inherit fuse)
    (name "fuse-static")
    (source (origin (inherit (package-source fuse))
              (modules '((guix build utils)))
              (snippet
               '(begin
                  ;; Normally libfuse invokes mount(8) so that /etc/mtab is
                  ;; updated.  Change calls to 'mtab_needs_update' to 0 so
                  ;; that it doesn't do that, allowing us to remove the
                  ;; dependency on util-linux (something that is useful in
                  ;; initrds.)
                  (substitute* '("lib/mount_util.c"
                                 "util/mount_util.c")
                    (("mtab_needs_update[[:blank:]]*\\([a-z_]+\\)")
                     "0")
                    (("/bin/")
                     ""))
                  #t))))))

(define-public unionfs-fuse/static
  (package (inherit unionfs-fuse)
    (synopsis "User-space union file system (statically linked)")
    (name (string-append (package-name unionfs-fuse) "-static"))
    (source (origin (inherit (package-source unionfs-fuse))
              (modules '((guix build utils)))
              (snippet
               '(begin
                  ;; Add -ldl to the libraries, because libfuse.a needs that.
                  (substitute* "src/CMakeLists.txt"
                    (("target_link_libraries(.*)\\)" _ libs)
                     (string-append "target_link_libraries"
                                    libs " dl)")))
                  #t))))
    (arguments
     '(#:tests? #f
       #:configure-flags '("-DCMAKE_EXE_LINKER_FLAGS=-static")
       #:phases
       (modify-phases %standard-phases
         (add-after 'install 'post-install
           (lambda* (#:key outputs #:allow-other-keys)
             (let* ((out (assoc-ref outputs "out"))
                    (exe (string-append out "/bin/unionfs")))
               ;; By default, 'unionfs' keeps references to
               ;; $glibc/share/locale and similar stuff.  Remove them.
               (remove-store-references exe)

               ;; 'unionfsctl' has references to glibc as well.  Since
               ;; we don't need it, remove it.
               (delete-file (string-append out "/bin/unionfsctl"))
               #t))))))
    (inputs `(("fuse" ,fuse-static)))))

(define-public sshfs
  (package
    (name "sshfs")
    (version "2.10")
    (source (origin
              (method url-fetch)
              (uri (string-append "https://github.com/libfuse/sshfs/releases/"
                                  "download/sshfs-" version "/sshfs-" version
                                  ".tar.gz"))
              (sha256
               (base32
                "00fir2iykdx11g8nv5gijg0zjrp2g3ldypnv0yi6lq3h5pg5v13h"))))
    (build-system gnu-build-system)
    (inputs
     `(("fuse" ,fuse)
       ("glib" ,glib)))
    (native-inputs
     `(("pkg-config" ,pkg-config)))
    (home-page "https://github.com/libfuse/sshfs")
    (synopsis "Mount remote file systems over SSH")
    (description
     "This is a file system client based on the SSH File Transfer Protocol.
Since most SSH servers already support this protocol it is very easy to set
up: on the server side there's nothing to do; on the client side mounting the
file system is as easy as logging into the server with an SSH client.")
    (license license:gpl2+)))

(define-public sshfs-fuse
  (package (inherit sshfs)
    (name "sshfs-fuse")
    (properties `((superseded . ,sshfs)))))

(define-public archivemount
  (package
    (name "archivemount")
    (version "0.8.12")
    (source
     (origin
       (method url-fetch)
       (uri (string-append "https://www.cybernoia.de/software/archivemount/"
                           "archivemount-" version ".tar.gz"))
       (sha256
        (base32 "12fb8fcmd1zwvfgzx4pay47md5cr2kgxcgq82cm6skmq75alfzi4"))))
    (build-system gnu-build-system)
    (inputs `(("fuse" ,fuse)
              ("libarchive" ,libarchive)))
    (native-inputs `(("pkg-config" ,pkg-config)))
    (home-page "https://www.cybernoia.de/software/archivemount.html")
    (synopsis "Tool for mounting archive files with FUSE")
    (description "archivemount is a FUSE-based file system for Unix variants,
including Linux.  Its purpose is to mount archives (i.e. tar, tar.gz, etc.) to a
mount point where it can be read from or written to as with any other file
system.  This makes accessing the contents of the archive, which may be
compressed, transparent to other programs, without decompressing them.")
    (license license:lgpl2.0+)))

(define-public numactl
  (package
    (name "numactl")
    (version "2.0.12")
    (source (origin
              (method url-fetch)
              (uri (string-append
                    "https://github.com/numactl/numactl/releases/download/v"
                    version "/" name "-" version ".tar.gz"))
              (sha256
               (base32
                "0ad7mpi3vacbfnx3aqxnvgsj64yp3mav9yxnaz8ancjv7wvdmfsm"))))
    (build-system gnu-build-system)
    (arguments
     '(;; There's a 'test' target, but it requires NUMA support in the kernel
       ;; to run, which we can't assume to have.
       #:tests? #f))

    ;; NUMA is apparently not supported on armhf, see
    ;; http://www.spinics.net/lists/linux-numa/msg01157.html
    (supported-systems (delete "armhf-linux" %supported-systems))
    (home-page "https://github.com/numactl/numactl")
    (synopsis "Tools for non-uniform memory access (NUMA) machines")
    (description
     "NUMA stands for Non-Uniform Memory Access, in other words a system whose
memory is not all in one place.  The numactl program allows you to run your
application program on specific CPU's and memory nodes.  It does this by
supplying a NUMA memory policy to the operating system before running your
program.

The package contains other commands, such as numademo, numastat and memhog.
The numademo command provides a quick overview of NUMA performance on your
system.")
    (license (list license:gpl2                   ;programs
                   license:lgpl2.1))))            ;library

(define-public kbd-neo
  (package
    (name "kbd-neo")
    (version "2486")
    (source
     (origin
       (method url-fetch)
       (uri (string-append "https://svn.neo-layout.org/!svn/bc/"
                           version "/linux/console/neo.map"))
       (file-name (string-append name "-" version ".map"))
       (sha256
        (base32
         "19mfrd31vzpsjiwc7pshxm0b0sz5dd17xrz6k079cy4im1vf0r4g"))))
    (build-system trivial-build-system)
    (arguments
     `(#:modules ((guix build utils))
       #:builder (begin
                   (use-modules (guix build utils))
                   (let ((out (string-append %output "/share/keymaps"))
                         (source (assoc-ref %build-inputs "source")))
                     (mkdir-p out)
                     (copy-file source (string-append out "/neo.map"))
                     #t))))
    (home-page "https://neo-layout.org")
    (synopsis "Neo2 console layout")
    (description
     "Kbd-neo provides the Neo2 keyboard layout for use with
@command{loadkeys(1)} from @code{kbd(4)}.")
    ;; The file is located in an svn directory, the entire content of
    ;; the directory is licensed as GPL3.
    (license license:gpl3+)))

(define-public kbd
  (package
    (name "kbd")
    (version "2.0.4")
    (source (origin
              (method url-fetch)
              (uri (string-append "mirror://kernel.org/linux/utils/kbd/kbd-"
                                  version ".tar.xz"))
              (sha256
               (base32
                "124swm93dm4ca0pifgkrand3r9gvj3019d4zkfxsj9djpvv0mnaz"))
              (modules '((guix build utils)))
              (snippet
               '(begin
                  (substitute* "tests/Makefile.in"
                    ;; The '%: %.in' rule incorrectly uses @VERSION@.
                    (("@VERSION@")
                     "[@]VERSION[@]"))
                  (substitute* '("src/unicode_start" "src/unicode_stop")
                    ;; Assume the Coreutils are in $PATH.
                    (("/usr/bin/tty")
                     "tty"))
                  #t))))
    (build-system gnu-build-system)
    (arguments
     '(#:phases
       (modify-phases %standard-phases
         (add-before 'build 'pre-build
           (lambda* (#:key inputs #:allow-other-keys)
             (let ((gzip  (assoc-ref %build-inputs "gzip"))
                   (bzip2 (assoc-ref %build-inputs "bzip2")))
               (substitute* "src/libkeymap/findfile.c"
                 (("gzip")
                  (string-append gzip "/bin/gzip"))
                 (("bzip2")
                  (string-append bzip2 "/bin/bzip2")))
               #t)))
         (add-after 'install 'post-install
           (lambda* (#:key outputs #:allow-other-keys)
             ;; Make sure these programs find their comrades.
             (let* ((out (assoc-ref outputs "out"))
                    (bin (string-append out "/bin")))
               (for-each (lambda (prog)
                           (wrap-program (string-append bin "/" prog)
                             `("PATH" ":" prefix (,bin))))
                         '("unicode_start" "unicode_stop"))
               #t))))))
    (inputs `(("check" ,check)
              ("gzip" ,gzip)
              ("bzip2" ,bzip2)
              ("pam" ,linux-pam)))
    (native-search-paths
     (list (search-path-specification
            (variable "LOADKEYS_KEYMAP_PATH")
            ;; Append ‘/**’ to recursively search all directories.  One can then
            ;; run (for example) ‘loadkeys en-latin9’ instead of having to find
            ;; and type ‘i386/colemak/en-latin9’ on a mislabelled keyboard.
            (files (list "share/keymaps/**")))))
    (native-inputs `(("pkg-config" ,pkg-config)))
    (home-page "http://kbd-project.org/")
    (synopsis "Linux keyboard utilities and keyboard maps")
    (description
     "This package contains keytable files and keyboard utilities compatible
for systems using the Linux kernel.  This includes commands such as
@code{loadkeys}, @code{setfont}, @code{kbdinfo}, and @code{chvt}.")
    (license license:gpl2+)))

(define-public loadkeys-static
  (package
    (inherit kbd)
    (name "loadkeys-static")
    (arguments
     (substitute-keyword-arguments (package-arguments kbd)
       ((#:configure-flags flags ''())
        `(append '("LDFLAGS=-static" "--disable-shared" "--disable-nls"
                   "--disable-vlock"              ;so we don't need libpam
                   "--disable-libkeymap")
                 ,flags))
       ((#:make-flags flags ''())
        `(cons "LDFLAGS=-all-static" ,flags))
       ((#:phases phases '%standard-phases)
        `(modify-phases ,phases
           (replace 'install
             (lambda* (#:key outputs #:allow-other-keys)
               (let ((out (assoc-ref outputs "out")))
                 ;; The binary keeps references to gzip, among other things,
                 ;; which we don't need in the initrd, so strip references.
                 (remove-store-references "src/loadkeys")

                 (install-file "src/loadkeys"
                               (string-append out "/bin"))
                 #t)))
           (delete 'post-install)))
       ((#:strip-flags _ '())
        ''("--strip-all"))
       ((#:allowed-references _ '())
        '())))

    (synopsis "Statically-linked @command{loadkeys} program")

    ;; This package is meant to be used internally in the initrd so don't
    ;; expose it.
    (properties '((hidden? . #t)))))

(define-public inotify-tools
  (package
    (name "inotify-tools")
    (version "3.20.1")
    (source (origin
              (method git-fetch)
              (uri (git-reference
                    (url "https://github.com/rvoicilas/inotify-tools.git")
                    (commit version)))
              (file-name (git-file-name name version))
              (sha256
               (base32
                "14dci1i4mhsd5sa33k8h3ayphk19kizynh5ql9ryibdpmcanfiyq"))))
    (build-system gnu-build-system)
    (native-inputs
     `(("autoconf" ,autoconf)
       ("automake" ,automake)
       ("libtool" ,libtool)))
    (home-page "https://github.com/rvoicilas/inotify-tools/wiki")
    (synopsis "Monitor file accesses")
    (description
     "The inotify-tools packages provides a C library and command-line tools
to use Linux' inotify mechanism, which allows file accesses to be monitored.")
    (license license:gpl2+)))

(define-public kmod
  (package
    (name "kmod")
    (version "26")
    (source (origin
              (method url-fetch)
              (uri
               (string-append "mirror://kernel.org/linux/utils/kernel/kmod/"
                              "kmod-" version ".tar.xz"))
              (sha256
               (base32
                "17dvrls70nr3b3x1wm8pwbqy4r8a5c20m0dhys8mjhsnpg425fsp"))
              (patches (search-patches "kmod-module-directory.patch"))))
    (build-system gnu-build-system)
    (native-inputs
     `(("pkg-config" ,pkg-config)))
    (inputs
     `(("xz" ,xz)
       ("zlib" ,zlib)))
    (arguments
     `(#:tests? #f                      ; FIXME: Investigate test failures
       #:configure-flags '("--with-xz" "--with-zlib")
       #:phases
       (modify-phases %standard-phases
         (add-after 'install 'install-modprobe&co
           (lambda* (#:key outputs #:allow-other-keys)
             (let* ((out (assoc-ref outputs "out"))
                    (bin (string-append out "/bin")))
               (for-each (lambda (tool)
                           (symlink "kmod"
                                    (string-append bin "/" tool)))
                         '("insmod" "rmmod" "lsmod" "modprobe"
                           "modinfo" "depmod"))
               #t))))))
    (home-page "https://www.kernel.org/")
    (synopsis "Kernel module tools")
    (description "Kmod is a set of tools to handle common tasks with Linux
kernel modules like insert, remove, list, check properties, resolve
dependencies and aliases.

These tools are designed on top of libkmod, a library that is shipped with
kmod.  The aim is to be compatible with tools, configurations and indices
from the module-init-tools project.")
    (license license:gpl2+))) ; library under lgpl2.1+

(define-public eudev
  ;; The post-systemd fork, maintained by Gentoo.
  (package
    (name "eudev")
    (version "3.2.8")
    (source (origin
              (method git-fetch)
              (uri (git-reference (url "https://github.com/gentoo/eudev")
                                  (commit (string-append "v" version))))
              (file-name (git-file-name name version))
              (sha256
               (base32
                "1g95yzzx4qxm5qhhylbi930lrq4gsbz207n72018nkvswj6gmpjw"))
              (patches (search-patches "eudev-rules-directory.patch"))))
    (build-system gnu-build-system)
    (arguments
     '(#:phases
       (modify-phases %standard-phases
         (add-after 'unpack 'make-source-writable
           (lambda _
             ;; XXX: Git checkouts are read-only, but this package needs to
             ;; modify some of its files.
             (for-each make-file-writable (find-files "."))
             #t))
         (add-before 'bootstrap 'patch-file-names
           (lambda* (#:key inputs #:allow-other-keys)
            (substitute* "man/make.sh"
              (("/usr/bin/xsltproc")
                (string-append (assoc-ref inputs "xsltproc")
                               "/bin/xsltproc")))
            #t))
         (add-after 'install 'build-hwdb
           (lambda* (#:key outputs #:allow-other-keys)
             ;; Build OUT/etc/udev/hwdb.bin.  This allows 'lsusb' and
             ;; similar tools to display product names.
             (let ((out (assoc-ref outputs "out")))
               (invoke (string-append out "/bin/udevadm")
                       "hwdb" "--update")))))
       #:configure-flags (list "--enable-manpages")))
    (native-inputs
     `(("autoconf" ,autoconf)
       ("automake" ,automake)
       ("gperf" ,gperf)
       ("libtool" ,libtool)
       ("pkg-config" ,pkg-config)
       ;; For tests.
       ("perl" ,perl)
       ("python" ,python-wrapper)
       ;; For documentation.
       ("docbook-xml" ,docbook-xml-4.2)
       ("docbook-xsl" ,docbook-xsl)
       ("libxml2" ,libxml2)             ;for $XML_CATALOG_FILES
       ("xsltproc" ,libxslt)))
    (inputs
     ;; When linked against libblkid, eudev can populate /dev/disk/by-label
     ;; and similar; it also installs the '60-persistent-storage.rules' file,
     ;; which contains the rules to do that.
     `(("util-linux" ,util-linux)                 ;for blkid
       ("kmod" ,kmod)))
    (home-page "https://wiki.gentoo.org/wiki/Project:Eudev")
    (synopsis "Userspace device management")
    (description "Udev is a daemon which dynamically creates and removes
device nodes from /dev/, handles hotplug events and loads drivers at boot
time.")
    (license license:gpl2+)))

(define-public eudev-with-hwdb
  (deprecated-package "eudev-with-hwdb" eudev))

(define-public lvm2
  (package
    (name "lvm2")
    (version "2.02.177")
    (source (origin
              (method url-fetch)
              (uri (string-append "ftp://sources.redhat.com/pub/lvm2/releases/LVM2."
                                  version ".tgz"))
              (sha256
               (base32
                "1wl0isn0yz5wvglwylnlqkppafwmvhliq5bd92vjqp5ir4za49a0"))
              (modules '((guix build utils)))
              (snippet
               '(begin
                  (use-modules (guix build utils))

                  ;; Honor sysconfdir.
                  (substitute* "make.tmpl.in"
                    (("confdir = .*$")
                     "confdir = @sysconfdir@\n")
                    (("DEFAULT_SYS_DIR = @DEFAULT_SYS_DIR@")
                     "DEFAULT_SYS_DIR = @sysconfdir@"))
                  #t))
              (patches (search-patches "lvm2-static-link.patch"))))
    (build-system gnu-build-system)
    (native-inputs
     `(("pkg-config" ,pkg-config)
       ("procps" ,procps)))                       ;tests use 'pgrep'
    (inputs
     `(("udev" ,eudev)))
    (arguments
     '(#:phases
       (modify-phases %standard-phases
         (add-after 'configure 'set-makefile-shell
           (lambda _
             ;; Use 'sh', not 'bash', so that '. lib/utils.sh' works as
             ;; expected.
             (setenv "SHELL" (which "sh"))

             ;; Replace /bin/sh with the right file name.
             (patch-makefile-SHELL "make.tmpl")
             #t)))

       #:configure-flags (list (string-append "--sysconfdir="
                                              (assoc-ref %outputs "out")
                                              "/etc/lvm")
                               "--enable-udev_sync"
                               "--enable-udev_rules"
                               "--enable-pkgconfig"
                               "--enable-cmdlib"
                               "--enable-dmeventd" ; Requires '--enable-cmdlib'.

                               ;; Make sure programs such as 'dmsetup' can
                               ;; find libdevmapper.so.
                               (string-append "LDFLAGS=-Wl,-rpath="
                                              (assoc-ref %outputs "out")
                                              "/lib,-rpath="
                                              (assoc-ref %outputs "out")
                                              "/lib/device-mapper")
                               ;; TODO: Patch make.tmpl.in to take LDFLAGS
                               ;; into account so that we don't need to also
                               ;; set CLDFLAGS.
                               (string-append "CLDFLAGS=-Wl,-rpath="
                                              (assoc-ref %outputs "out")
                                              "/lib,-rpath="
                                              (assoc-ref %outputs "out")
                                              "/lib/device-mapper"))

       ;; The tests use 'mknod', which requires root access.
       #:tests? #f))
    (home-page "https://sourceware.org/lvm2/")
    (synopsis "Logical volume management for Linux")
    (description
     "LVM2 is the logical volume management tool set for Linux-based systems.
This package includes the user-space libraries and tools, including the device
mapper.  Kernel components are part of Linux-libre.")

    ;; Libraries (liblvm2, libdevmapper) are LGPLv2.1.
    ;; Command-line tools are GPLv2.
    (license (list license:gpl2 license:lgpl2.1))))

(define-public lvm2-static
  (package
    (inherit lvm2)
    (name "lvm2-static")

    ;; Propagate udev because libdevmapper.a depends on libudev.
    (inputs (alist-delete "udev" (package-inputs lvm2)))
    (propagated-inputs `(("udev" ,eudev)))

    (arguments
     (substitute-keyword-arguments (package-arguments lvm2)
       ((#:configure-flags flags '())
        ;; LVM2 doesn't use Libtool, hence the custom option.
        `(cons "--enable-static_link" ,flags))))
    (synopsis "Logical volume management for Linux (statically linked)")))

(define-public wireless-tools
  (package
    (name "wireless-tools")
    (version "30.pre9")
    (source (origin
              (method url-fetch)
              (uri (string-append "http://www.hpl.hp.com/personal/Jean_Tourrilhes/Linux/wireless_tools."
                                  version ".tar.gz"))
              (sha256
               (base32
                "0qscyd44jmhs4k32ggp107hlym1pcyjzihiai48xs7xzib4wbndb"))
              (snippet
               '(begin
                  ;; Remove the older header files that are not free software.
                  (for-each (lambda (n)
                              (delete-file (format #f "wireless.~a.h" n)))
                            '(10 11 12 13 14 15 16 17 18 19 20))
                  #t))))
    (build-system gnu-build-system)
    (arguments
     `(#:make-flags
       (list (string-append "PREFIX=" %output)
             (string-append "INSTALL_MAN=" %output "/share/man")
             (string-append "LDFLAGS=-Wl,-rpath=" %output "/lib")
             "BUILD_STATIC=")
       #:phases (modify-phases %standard-phases
                  (delete 'configure))
       #:tests? #f))
    (synopsis "Tools for manipulating Linux Wireless Extensions")
    (description "Wireless Tools are used to manipulate the now-deprecated
Linux Wireless Extensions; consider using @code{iw} instead.  The Wireless
Extension was an interface allowing you to set Wireless LAN specific
parameters and get the specific stats.  It is deprecated in favor the nl80211
interface.")
    (home-page "http://www.hpl.hp.com/personal/Jean_Tourrilhes/Linux/Tools.html")
    ;; wireless.21.h and wireless.22.h are distributed under lgpl2.1+, the
    ;; other files are distributed under gpl2.
    (license (list license:gpl2 license:lgpl2.1+))))

(define-public crda
  (package
    (name "crda")
    (version "3.18")
    (source (origin
              (method url-fetch)
              (uri (string-append "mirror://kernel.org/software/network/crda/"
                                  "crda-" version ".tar.xz"))
              (sha256
               (base32
                "1gydiqgb08d9gbx4l6gv98zg3pljc984m50hmn3ysxcbkxkvkz23"))
              (patches (search-patches "crda-optional-gcrypt.patch"))))
    (build-system gnu-build-system)
    (arguments
     '(#:phases (modify-phases %standard-phases
                  (delete 'configure)
                  (add-after 'unpack 'gzip-determinism
                    (lambda _
                      (substitute* "Makefile"
                        (("gzip") "gzip --no-name"))
                      #t))
                  (add-before
                   'build 'no-werror-no-ldconfig
                   (lambda _
                     (substitute* "Makefile"
                       (("-Werror")  "")
                       (("ldconfig") "true"))
                     #t))
                  (add-before
                   'build 'set-regulator-db-file-name
                   (lambda* (#:key inputs #:allow-other-keys)
                     ;; Tell CRDA where to find our database.
                     (let ((regdb (assoc-ref inputs "wireless-regdb")))
                       (substitute* "crda.c"
                         (("\"/lib/crda/regulatory.bin\"")
                          (string-append "\"" regdb
                                         "/lib/crda/regulatory.bin\"")))
                       #t))))
       #:test-target "verify"
       #:make-flags (let ((out   (assoc-ref %outputs "out"))
                          (regdb (assoc-ref %build-inputs "wireless-regdb")))
                      (list "CC=gcc" "V=1"

                            ;; Disable signature-checking on 'regulatory.bin'.
                            ;; The reason is that this simplifies maintenance
                            ;; on our side (no need to manage a distro key
                            ;; pair), and we can guarantee integrity of
                            ;; 'regulatory.bin' by other means anyway, such as
                            ;; 'guix gc --verify'.  See
                            ;; <https://wireless.wiki.kernel.org/en/developers/regulatory/wireless-regdb>
                            ;; for a discssion.
                            "USE_OPENSSL=0"

                            (string-append "PREFIX=" out)
                            (string-append "SBINDIR=" out "/sbin/")
                            (string-append "UDEV_RULE_DIR="
                                           out "/lib/udev/rules.d")
                            (string-append "LDFLAGS=-Wl,-rpath="
                                           out "/lib -L.")
                            (string-append "REG_BIN=" regdb
                                           "/lib/crda/regulatory.bin")))))
    (native-inputs `(("pkg-config" ,pkg-config)
                     ("python" ,python-2)
                     ("wireless-regdb" ,wireless-regdb)))
    (inputs `(("libnl" ,libnl)))
    (home-page
     "https://wireless.wiki.kernel.org/en/developers/Regulatory/CRDA")
    (synopsis "Central regulatory domain agent (CRDA) for WiFi")
    (description
     "The Central Regulatory Domain Agent (CRDA) acts as the udev helper for
communication between the kernel Linux and user space for regulatory
compliance.")
    (license license:copyleft-next)))

(define-public wireless-regdb
  (package
    (name "wireless-regdb")
    (version "2019.06.03")
    (source (origin
              (method url-fetch)
              (uri (string-append
                    "mirror://kernel.org/software/network/wireless-regdb/"
                    "wireless-regdb-" version ".tar.xz"))
              (sha256
               (base32
                "1gslvh0aqdkv48jyr2ddq153mw28i7qz2ybrjj9qvkk3dgc7x4fd"))

              ;; We're building 'regulatory.bin' by ourselves.
              (snippet '(begin
                          (delete-file "regulatory.bin")
                          #t))))
    (build-system gnu-build-system)
    (arguments
     '(#:phases
       (modify-phases %standard-phases
         (add-after 'unpack 'gzip-determinism
           (lambda _
             (substitute* "Makefile"
               (("gzip") "gzip --no-name"))
             #t))
         (add-after 'unpack 'omit-signature
           (lambda _
             (substitute* "Makefile"
               ;; Signing requires a REGDB_PUBCERT and REGDB_PRIVKEY which we
               ;; don't provide (see below).  Disable it.
               ((" regulatory\\.db\\.p7s") "")
               ;; regulatory.db is built as a dependency of regulatory.db.p7s,
               ;; but ‘make install’ depends only on the latter while installing
               ;; both (and failing).  Depend on it explicitly.
               (("^install: " all) (string-append all "regulatory.db ")))
             #t))
         (delete 'configure))  ; no configure script

       ;; The 'all' target of the makefile depends on $(REGDB_CHANGED), which
       ;; is computed and can be equal to 'maintainer-clean'; when that
       ;; happens, we can end up deleting the 'regulatory.bin' file that we
       ;; just built.  Thus, build things sequentially.
       #:parallel-build? #f

       #:tests? #f                      ; no tests
       #:make-flags
       (let ((out (assoc-ref %outputs "out")))
         (list (string-append "PREFIX=" out)
               (string-append "FIRMWARE_PATH=$(PREFIX)/lib/firmware")

               ;; Leave this empty so that db2bin.py doesn't try to sign
               ;; ‘regulatory.bin’.  This allows us to avoid managing a key
               ;; pair for the whole distribution.
               (string-append "REGDB_PRIVKEY=")
               ;; Don't generate a public key for the same reason.  These are
               ;; used as Makefile targets and can't be the empty string.
               (string-append "REGDB_PUBCERT=/dev/null")
               (string-append "REGDB_PUBKEY=/dev/null")))))
    (native-inputs
     `(("python" ,python-wrapper)))
    (home-page
     "https://wireless.wiki.kernel.org/en/developers/regulatory/wireless-regdb")
    (synopsis "Wireless regulatory database")
    (description
     "This package contains the wireless regulatory database Central
Regulatory Database Agent (CRDA) daemon.  The database contains information on
country-specific regulations for the wireless spectrum.")
    (license license:isc)))

(define-public lm-sensors
  (package
    (name "lm-sensors")
    (version "3.5.0")
    (source
     (origin
       (method git-fetch)
       (uri (git-reference
             (url "https://github.com/groeck/lm-sensors.git")
             (commit (string-append "V" (string-join
                                         (string-split version #\.) "-")))))
       (file-name (git-file-name name version))
       (sha256
        (base32 "1mdrnb9r01z1xfdm6dpkywvf9yy9a4yzb59paih9sijwmigv19fj"))
       (patches (search-patches "lm-sensors-hwmon-attrs.patch"))))
    (build-system gnu-build-system)
    (inputs `(("rrdtool" ,rrdtool)
              ("perl" ,perl)
              ("kmod" ,kmod)
              ("gnuplot" ,gnuplot)))
    (native-inputs `(("pkg-config" ,pkg-config)
                     ("flex" ,flex)
                     ("bison" ,bison)
                     ("which" ,which)))
    (outputs '("lib"              ;avoid perl in closure
               "out"))
    (arguments
     `(#:tests? #f  ; no 'check' target
       #:make-flags (list (string-append "PREFIX=" %output)
                          (string-append "ETCDIR=" (assoc-ref %outputs "lib") "/etc")
                          (string-append "INCLUDEDIR="
                                         (assoc-ref %outputs "lib") "/include")
                          (string-append "MANDIR=" %output "/share/man")
                          (string-append "LIBDIR=" (assoc-ref %outputs "lib") "/lib"))
       #:phases
       (modify-phases %standard-phases
         (delete 'configure)
         (add-before 'build 'patch-exec-paths
           (lambda* (#:key inputs outputs #:allow-other-keys)
             (substitute* "prog/detect/sensors-detect"
               (("`uname")
                (string-append "`" (assoc-ref inputs "coreutils")
                               "/bin/uname"))
               (("(`|\")modprobe" all open-quote)
                (string-append open-quote
                               (assoc-ref inputs "kmod")
                               "/bin/modprobe")))
             (substitute* '("prog/pwm/pwmconfig"
                            "prog/pwm/fancontrol")
               (("gnuplot")
                (string-append (assoc-ref inputs "gnuplot")
                               "/bin/gnuplot"))
               (("cat ")
                (string-append (assoc-ref inputs "coreutils")
                               "/bin/cat "))
               (("egrep ")
                (string-append (assoc-ref inputs "grep")
                               "/bin/egrep "))
               (("sed -e")
                (string-append (assoc-ref inputs "sed")
                               "/bin/sed -e"))
               (("cut -d")
                (string-append (assoc-ref inputs "coreutils")
                               "/bin/cut -d"))
               (("sleep ")
                (string-append (assoc-ref inputs "coreutils")
                               "/bin/sleep "))
               (("readlink -f")
                (string-append (assoc-ref inputs "coreutils")
                               "/bin/readlink -f")))
             #t)))))
    (home-page "https://hwmon.wiki.kernel.org/lm_sensors")
    (synopsis "Utilities to read temperature/voltage/fan sensors")
    (description
     "Lm-sensors is a hardware health monitoring package for Linux.  It allows
you to access information from temperature, voltage, and fan speed sensors.
It works with most newer systems.")
    (license license:gpl2+)))

(define-public iucode-tool
  (package
    (name "iucode-tool")
    (version "2.3.1")
    (source (origin
              (method url-fetch)
              (uri (string-append "https://gitlab.com/iucode-tool/releases"
                                  "/raw/latest/iucode-tool_" version ".tar.xz"))
              (sha256
               (base32
                "159gvf6ljgg3g4vlhyy6pyr0wz11rcyhp985vc4az58d9px8xf0j"))))
    (build-system gnu-build-system)
    (home-page "https://gitlab.com/iucode-tool/iucode-tool/wikis/home")
    (synopsis "Manipulate Intel microcode bundles")
    (description
     "@command{iucode_tool} is a utility to work with microcode packages for
Intel processors.  It can convert between formats, extract specific versions,
create a firmware image suitable for the Linux kernel, and more.")
    ;; cpuid.h is available for i686, x86_64, and ia64.
    (supported-systems '("i686-linux" "x86_64-linux"))
    (license license:gpl2+)))

(define-public i2c-tools
  (package
    (name "i2c-tools")
    (version "3.1.1")
    (source (origin
              (method url-fetch)
              (uri (string-append
                    "http://jdelvare.nerim.net/mirror/i2c-tools/i2c-tools-"
                    version ".tar.bz2"))
              (sha256
               (base32
                "000pvg995qy1b15ks59gd0klri55hb33kqpg5czy84hw1pbdgm0l"))))
    (build-system gnu-build-system)
    (arguments
     `(#:tests? #f  ; no 'check' target
       #:make-flags (list (string-append "prefix=" %output)
                          "CC=gcc")
       ;; no configure script
       #:phases (modify-phases %standard-phases (delete 'configure))))
    (inputs
     `(("perl" ,perl)))
    (home-page "http://jdelvare.nerim.net/devel.html#i2ctools")
    (synopsis "I2C tools for Linux")
    (description
     "The i2c-tools package contains a heterogeneous set of I2C tools for
Linux: a bus probing tool, a chip dumper, register-level SMBus access helpers,
EEPROM decoding scripts, EEPROM programming tools, and a python module for
SMBus access.")
    (license license:gpl2+)))

(define-public xsensors
  (package
    (name "xsensors")
    (version "0.70")
    (source (origin
              (method url-fetch)
              (uri (string-append
                    "http://www.linuxhardware.org/xsensors/xsensors-"
                    version ".tar.gz"))
              (sha256
               (base32
                "1siplsfgvcxamyqf44h71jx6jdfmvhfm7mh0y1q8ps4zs6pj2zwh"))))
    (build-system gnu-build-system)
    (inputs `(("lm-sensors" ,lm-sensors "lib")
              ("gtk" ,gtk+-2)))
    (native-inputs `(("pkg-config" ,pkg-config)))
    (arguments
     `(#:phases
       (modify-phases %standard-phases
         (add-before 'configure 'enable-deprecated
           (lambda _
             (substitute* "src/Makefile.in"
               (("-DGDK_DISABLE_DEPRECATED") "")
               (("-DGTK_DISABLE_DEPRECATED") ""))
             #t))
         (add-before 'configure 'remove-Werror
           (lambda _
             (substitute* '("configure" "src/Makefile.in")
               (("-Werror") ""))
             #t)))))
    (home-page "http://www.linuxhardware.org/xsensors/")
    (synopsis "Hardware health information viewer")
    (description
     "Xsensors reads data from the libsensors library regarding hardware
health such as temperature, voltage and fan speed and displays the information
in a digital read-out.")
    (license license:gpl2+)))

(define-public perf
  (package
    (name "perf")
    (version (package-version linux-libre))
    (source (package-source linux-libre))
    (build-system gnu-build-system)
    (arguments
     '(#:phases
       (modify-phases %standard-phases
         (replace 'configure
           (lambda* (#:key inputs #:allow-other-keys)
             (setenv "SHELL_PATH" (which "bash"))
             (chdir "tools/perf")
             #t)))
       #:make-flags (list (string-append "prefix="
                                         (assoc-ref %outputs "out"))
                          "WERROR=0"

                          ;; By default, 'config/Makefile' uses lib64 on
                          ;; x86_64.  Work around that.
                          "lib=lib")
       #:tests? #f))                              ;no tests
    (native-inputs
     `(("pkg-config" ,pkg-config)
       ("bison" ,bison)
       ("flex" ,flex)

       ;; There are build scripts written in these languages.
       ("perl" ,perl)
       ("python" ,python-2)))
    (inputs
     `(("slang" ,slang)                        ;for the interactive TUI
       ;; ("newt" ,newt)
       ("python" ,python-2)                    ;'perf' links against libpython
       ("elfutils" ,elfutils)
       ("libiberty" ,libiberty)      ;used alongside BDF for symbol demangling
       ("libunwind" ,libunwind)      ;better stack walking
       ("numactl" ,numactl)          ;for 'perf bench numa mem'

       ;; Documentation.
       ("libxml2" ,libxml2)                       ;for $XML_CATALOG_FILES
       ("docbook-xsl" ,docbook-xsl)
       ("xmlto" ,xmlto)
       ("asciidoc" ,asciidoc)))
    (home-page "https://perf.wiki.kernel.org/")
    (synopsis "Linux profiling with performance counters")
    (description
     "perf is a tool suite for profiling using hardware performance counters,
with support in the Linux kernel.  perf can instrument CPU performance
counters, tracepoints, kprobes, and uprobes (dynamic tracing).  It is capable
of lightweight profiling.  This package contains the user-land tools and in
particular the @code{perf} command.")
    (license (package-license linux-libre))))

(define-public pflask
  (package
    (name "pflask")
    (version "0.2")
    (source (origin
              (method url-fetch)
              (uri (string-append "https://github.com/ghedo/pflask/archive/v"
                                  version ".tar.gz"))
              (file-name (string-append name "-" version ".tar.gz"))
              (sha256
               (base32
                "1g8fjj67dfkc2s0852l9vqi1pm61gp4rxbpzbzg780f5s5hd1fys"))))
    (build-system cmake-build-system)
    (arguments
     '(#:tests? #f)) ; no tests
    (home-page "https://ghedo.github.io/pflask/")
    (synopsis "Simple tool for creating Linux namespace containers")
    (description "pflask is a simple tool for creating Linux namespace
containers.  It can be used for running a command or even booting an OS inside
an isolated container, created with the help of Linux namespaces.  It is
similar in functionality to chroot, although pflask provides better isolation
thanks to the use of namespaces.")
    (license license:bsd-2)))

(define-public singularity
  (package
    (name "singularity")
    (version "2.6.1")
    (source (origin
              (method url-fetch)
              (uri (string-append "https://github.com/singularityware/singularity/"
                                  "releases/download/" version
                                  "/singularity-" version ".tar.gz"))
              (sha256
               (base32
                "1whx0hqqi1326scgdxxxa1d94vn95mnq0drid6s8wdp84ni4d3gk"))
              (modules '((guix build utils)))
              (snippet
               '(begin
                  ;; Do not create directories in /var.
                  (substitute* "Makefile.in"
                    (("\\$\\(MAKE\\) .*install-data-hook") ""))

                  ;; The original source overrides PATH so that it points to
                  ;; /bin, /usr/local/bin, etc., which obviously doesn't work
                  ;; on Guix System.  Leave PATH unchanged so we refer to the
                  ;; installed Coreutils, grep, etc.
                  (substitute* "bin/singularity.in"
                    (("^PATH=.*" all)
                     (string-append "#" all "\n")))

                  (substitute* (find-files "libexec/cli" "\\.exec$")
                    (("\\$SINGULARITY_libexecdir/singularity/bin/([a-z]+)-suid"
                      _ program)
                     (string-append "/run/setuid-programs/singularity-"
                                    program "-helper")))
                  #t))))
    (build-system gnu-build-system)
    (arguments
     `(#:configure-flags '("--localstatedir=/var")
       #:phases
       (modify-phases %standard-phases
         (add-after 'unpack 'patch-reference-to-squashfs-tools
           (lambda _
             (substitute* "libexec/cli/build.exec"
               (("if ! singularity_which mksquashfs") "if 0")
               (("if ! mksquashfs")
                (string-append "if ! " (which "mksquashfs"))))
             #t)))))
    (inputs
     `(("libarchive" ,libarchive)
       ("python" ,python-wrapper)
       ("nettle" ,nettle)
       ("zlib" ,zlib)
       ("squashfs-tools" ,squashfs-tools)))
    (home-page "https://singularity.lbl.gov/")
    (synopsis "Container platform")
    (description "Singularity is a container platform supporting a number of
container image formats.  It can build SquashFS container images or import
existing Docker images.  Singularity requires kernel support for container
isolation or root privileges.")
    (license license:bsd-3)))

(define-public hdparm
  (package
    (name "hdparm")
    (version "9.58")
    (source (origin
              (method url-fetch)
              (uri (string-append "mirror://sourceforge/hdparm/hdparm/"
                                  "hdparm-" version ".tar.gz"))
              (sha256
               (base32
                "03z1qm8zbgpxagk3994lvp24yqsshjibkwg05v9p3q1w7y48xrws"))))
    (build-system gnu-build-system)
    (arguments
     `(#:make-flags (let ((out (assoc-ref %outputs "out")))
                      (list (string-append "binprefix=" out)
                            (string-append "manprefix=" out)
                            "CC=gcc"))
       #:phases
       (modify-phases %standard-phases
         (delete 'configure))           ; no configure script
       #:tests? #f))                    ; no test suite
    (home-page "https://sourceforge.net/projects/hdparm/")
    (synopsis "View and tune ATA disk drive parameters")
    (description
     "@command{hdparm} is a command-line utility to control ATA controllers and
disk drives.  It can increase performance and/or reliability by careful tuning
of hardware settings like power and acoustic management, DMA modes, and caching.
It can also display detailed device information, or be used as a simple
performance benchmarking tool.

@command{hdparm} provides a command line interface to various Linux kernel
interfaces provided by the SATA/ATA/SAS @code{libata} subsystem, and the older
IDE driver subsystem.  Many external USB drive enclosures with SCSI-ATA Command
Translation (@dfn{SAT}) are also supported.")
    (license (license:non-copyleft "file://LICENSE.TXT"))))

(define-public rfkill
  (package
    (name "rfkill")
    (version "0.5")
    (source (origin
              (method url-fetch)
              (uri (string-append "mirror://kernel.org/software/network/"
                                  name "/" name "-" version ".tar.xz"))
              (sha256
               (base32
                "0snqj5h0y991lszbigbyyqb8swj0hxajc1vfqg2scfay44231bp0"))))
    (build-system gnu-build-system)
    (arguments
     `(#:make-flags (list "CC=gcc"
                          (string-append "PREFIX=" %output))
       #:phases (modify-phases %standard-phases
                  (delete 'configure))
       #:tests? #f))
    (home-page "https://wireless.wiki.kernel.org/en/users/Documentation/rfkill")
    (synopsis "Tool for enabling and disabling wireless devices")
    (description
     "rfkill is a simple tool for accessing the rfkill device interface,
which is used to enable and disable wireless networking devices, typically
WLAN, Bluetooth and mobile broadband.")
    (license (license:non-copyleft "file://COPYING"
                                   "See COPYING in the distribution."))
    ;; rfkill is part of util-linux as of 2.31.
    (properties `((superseded . ,util-linux)))))

(define-public acpi
  (package
    (name "acpi")
    (version "1.7")
    (source (origin
              (method url-fetch)
              (uri (string-append "mirror://sourceforge/acpiclient/acpiclient/"
                                  version "/" name "-" version ".tar.gz"))
              (sha256
               (base32
                "01ahldvf0gc29dmbd5zi4rrnrw2i1ajnf30sx2vyaski3jv099fp"))))
    (build-system gnu-build-system)
    (home-page "http://acpiclient.sourceforge.net")
    (synopsis "Display information on ACPI devices")
    (description "@code{acpi} attempts to replicate the functionality of the
\"old\" @code{apm} command on ACPI systems, including battery and thermal
information.  It does not support ACPI suspending, only displays information
about ACPI devices.")
    (license license:gpl2+)))

(define-public acpid
  (package
    (name "acpid")
    (version "2.0.31")
    (source (origin
              (method url-fetch)
              (uri (string-append "mirror://sourceforge/acpid2/acpid-"
                                  version ".tar.xz"))
              (sha256
               (base32
                "1hrc0xm6q12knbgzhq0i8g2rfrkwcvh1asd7k9rs3nc5xmlwd7gw"))))
    (build-system gnu-build-system)
    (home-page "https://sourceforge.net/projects/acpid2/")
    (synopsis "Daemon for delivering ACPI events to user-space programs")
    (description
     "acpid is designed to notify user-space programs of Advanced
Configuration and Power Interface (ACPI) events.  acpid should be started
during the system boot, and will run as a background process.  When an ACPI
event is received from the kernel, acpid will examine the list of rules
specified in /etc/acpi/events and execute the rules that match the event.")
    (license license:gpl2+)))

(define-public sysfsutils
  (package
    (name "sysfsutils")
    (version "2.1.0")
    (source
     (origin
       (method url-fetch)
       (uri
        (string-append
         "mirror://sourceforge/linux-diag/sysfsutils/" version "/sysfsutils-"
         version ".tar.gz"))
       (sha256
        (base32 "12i0ip11xbfcjzxz4r10cvz7mbzgq1hfcdn97w6zz7sm3wndwrg8"))))
    (build-system gnu-build-system)
    (home-page "http://linux-diag.sourceforge.net/Sysfsutils.html")
    (synopsis "System utilities based on Linux sysfs")
    (description
     "These are a set of utilities built upon sysfs, a virtual file system in
Linux kernel versions 2.5+ that exposes a system's device tree.  The package
also contains the libsysfs library.")
    ;; The library is under lgpl2.1+ (all files say "or any later version").
    ;; The rest is mostly gpl2, with a few files indicating gpl2+.
    (license (list license:gpl2 license:gpl2+ license:lgpl2.1+))))

(define-public sysfsutils-1
  (package
    (inherit sysfsutils)
    (version "1.3.0")
    (source
     (origin
       (method url-fetch)
       (uri
        (string-append
         "mirror://sourceforge/linux-diag/sysfsutils/sysfsutils-" version
         "/sysfsutils-" version ".tar.gz"))
       (sha256
        (base32 "0kdhs07fm8263pxwd5blwn2x211cg4fk63fyf9ijcdkvzmwxrqq3"))
       (modules '((guix build utils)))
       (snippet
        '(begin
           (substitute* "Makefile.in"
             (("includedir = /usr/include/sysfs")
              "includedir = @includedir@"))
           (substitute* "configure"
             (("includedir='(\\$\\{prefix\\}/include)'" all orig)
              (string-append "includedir='" orig "/sysfs'")))
           #t))))
    (synopsis "System utilities based on Linux sysfs (version 1.x)")))

(define-public cpufrequtils
  (package
    (name "cpufrequtils")
    (version "0.3")
    (source
     (origin
       (method url-fetch)
       (uri (string-append "mirror://kernel.org/linux/utils/kernel/cpufreq/"
                           "cpufrequtils-" version ".tar.gz"))
       (sha256
        (base32 "0qfqv7nqmjfr3p0bwrdlxkiqwqr7vmx053cadaa548ybqbghxmvm"))
       (patches (search-patches "cpufrequtils-fix-aclocal.patch"))))
    (build-system gnu-build-system)
    (native-inputs
     `(("sysfsutils" ,sysfsutils-1)))
    (arguments
     '(#:make-flags (list (string-append "LDFLAGS=-Wl,-rpath="
                                         (assoc-ref %outputs "out") "/lib"))))
    (home-page "https://www.kernel.org/pub/linux/utils/kernel/cpufreq/")
    (synopsis "Utilities to get and set CPU frequency on Linux")
    (description
     "The cpufrequtils suite contains utilities to retrieve CPU frequency
information, and set the CPU frequency if supported, using the cpufreq
capabilities of the Linux kernel.")
    (license license:gpl2)))

(define-public libraw1394
  (package
    (name "libraw1394")
    (version "2.1.2")
    (source (origin
              (method url-fetch)
              (uri (string-append
                    "mirror://kernel.org/linux/libs/ieee1394/"
                    name "-" version ".tar.xz"))
              (sha256
               (base32
                "0pm5b415j1qdzyw38wdv8h7ff4yx20831z1727mpsb6jc6bwdk03"))))
    (build-system gnu-build-system)
    (home-page "https://ieee1394.wiki.kernel.org/index.php/Main_Page")
    (synopsis "Interface library for the Linux IEEE1394 drivers")
    (description
     "Libraw1394 is the only supported interface to the kernel side raw1394 of
the Linux IEEE-1394 subsystem, which provides direct access to the connected
1394 buses to user space.  Through libraw1394/raw1394, applications can directly
send to and receive from other nodes without requiring a kernel driver for the
protocol in question.")
    (license license:lgpl2.1+)))

(define-public libavc1394
  (package
    (name "libavc1394")
    (version "0.5.4")
    (source (origin
              (method url-fetch)
              (uri (string-append "mirror://sourceforge/libavc1394/libavc1394/"
                                  name "-" version ".tar.gz"))
              (sha256
               (base32
                "0lsv46jdqvdx5hx92v0z2cz3yh6212pz9gk0k3513sbaa04zzcbw"))))
    (build-system gnu-build-system)
    (native-inputs
     `(("pkg-config" ,pkg-config)))
    (propagated-inputs
     `(("libraw1394" ,libraw1394))) ; required by libavc1394.pc
    (home-page "https://sourceforge.net/projects/libavc1394/")
    (synopsis "AV/C protocol library for IEEE 1394")
    (description
     "Libavc1394 is a programming interface to the AV/C specification from
the 1394 Trade Association.  AV/C stands for Audio/Video Control.")
    (license license:lgpl2.1+)))

(define-public libiec61883
  (package
    (name "libiec61883")
    (version "1.2.0")
    (source (origin
              (method url-fetch)
              (uri (string-append
                    "mirror://kernel.org/linux/libs/ieee1394/"
                    name "-" version ".tar.xz"))
              (sha256
               (base32
                "17ph458zya2l8dr2xwqnzy195qd9swrir31g78qkgb3g4xz2rq6i"))))
    (build-system gnu-build-system)
    (native-inputs
     `(("pkg-config" ,pkg-config)))
    (propagated-inputs
     `(("libraw1394" ,libraw1394))) ; required by libiec61883.pc
    (home-page "https://ieee1394.wiki.kernel.org/index.php/Main_Page")
    (synopsis "Isochronous streaming media library for IEEE 1394")
    (description
     "The libiec61883 library provides a higher level API for streaming DV,
MPEG-2 and audio over Linux IEEE 1394.")
    (license license:lgpl2.1+)))

(define-public mdadm
  (package
    (name "mdadm")
    (version "4.1")
    (source (origin
              (method url-fetch)
              (uri (string-append
                    "mirror://kernel.org/linux/utils/raid/mdadm/mdadm-"
                    version ".tar.xz"))
              (sha256
               (base32
                "0jjgjgqijpdp7ijh8slzzjjw690kydb1jjadf0x5ilq85628hxmb"))))
    (build-system gnu-build-system)
    (inputs
     `(("udev" ,eudev)))
    (arguments
     `(#:make-flags (let ((out (assoc-ref %outputs "out")))
                      (list "CC=gcc"
                            "INSTALL=install"
                            "CHECK_RUN_DIR=0"
                            ;; TODO: tell it where to find 'sendmail'
                            ;; (string-append "MAILCMD=" <???> "/sbin/sendmail")
                            (string-append "BINDIR=" out "/sbin")
                            (string-append "MANDIR=" out "/share/man")
                            (string-append "UDEVDIR=" out "/lib/udev")))
       #:phases
       (modify-phases %standard-phases
         (add-before 'build 'patch-program-paths
           (lambda* (#:key inputs #:allow-other-keys)
             (let ((coreutils (assoc-ref inputs "coreutils")))
               (substitute* "udev-md-raid-arrays.rules"
                 (("/usr/bin/(readlink|basename)" all program)
                  (string-append coreutils "/bin/" program))))
             #t))
         (add-before 'build 'remove-W-error
           (lambda _
             ;; We cannot build with -Werror on i686 due to a
             ;; 'sign-compare' warning in util.c.
             (substitute* "Makefile"
               (("-Werror") ""))
             #t))
         (delete 'configure))
       ;;tests must be done as root
       #:tests? #f))
    (home-page "http://neil.brown.name/blog/mdadm")
    (synopsis "Tool for managing Linux Software RAID arrays")
    (description
     "mdadm is a tool for managing Linux Software RAID arrays.  It can create,
assemble, report on, and monitor arrays.  It can also move spares between raid
arrays when needed.")
    (license license:gpl2+)))

(define-public mdadm-static
  (package
    (inherit mdadm)
    (name "mdadm-static")
    (arguments
     (substitute-keyword-arguments (package-arguments mdadm)
       ((#:make-flags flags)
        `(cons "LDFLAGS = -static" ,flags))
       ((#:phases phases)
        `(modify-phases ,phases
           (add-after 'install 'remove-cruft
             (lambda* (#:key outputs #:allow-other-keys)
               (let* ((out         (assoc-ref outputs "out"))
                      (precious?   (lambda (file)
                                     (member file '("." ".." "sbin"))))
                      (directories (scandir out (negate precious?))))
                 (with-directory-excursion out
                   (for-each delete-file-recursively directories)
                   (remove-store-references "sbin/mdadm")
                   (delete-file "sbin/mdmon")
                   #t))))))
       ((#:modules modules %gnu-build-system-modules)
        `((ice-9 ftw) ,@modules))
       ((#:strip-flags _ '())
        ''("--strip-all"))                        ;strip a few extra KiB
       ((#:allowed-references _ '("out"))
        '("out"))))                               ;refer only self
    (synopsis "Statically-linked 'mdadm' command for use in an initrd")))

(define-public multipath-tools
  (package
    (name "multipath-tools")
    (version "0.8.2")
    (source (origin
              (method url-fetch)
              (uri (string-append "https://git.opensvc.com/?p=multipath-tools/"
                                  ".git;a=snapshot;h=" version ";sf=tgz"))
              (file-name (string-append name "-" version ".tar.gz"))
              (sha256
               (base32
                "0kb4mhzwyygdbikikmby6hj39pb3nrzv05v526c75wnycwnpxg31"))
              (modules '((guix build utils)))
              (snippet
               '(begin
                  ;; Drop bundled valgrind headers.
                  (delete-file-recursively "third-party")
                  (substitute* '("multipathd/main.c"
                                 "libmultipath/debug.c")
                    (("#include \"../third-party/")
                     "#include \""))
                  #t))))
    (build-system gnu-build-system)
    (arguments
     '(#:tests? #f                      ; no tests
       #:make-flags (list "CC=gcc"
                          (string-append "DESTDIR="
                                         (assoc-ref %outputs "out"))
                          "SYSTEMDPATH=lib"
                          ;; Add the libaio headers to GCCs system header
                          ;; search path to suppress -Werror=cast-qual on
                          ;; the included headers.
                          (string-append "C_INCLUDE_PATH="
                                         (assoc-ref %build-inputs "libaio")
                                         "/include")
                          (string-append "LDFLAGS=-Wl,-rpath="
                                         (assoc-ref %outputs "out")
                                         "/lib"))
       #:phases
       (modify-phases %standard-phases
         (add-after 'unpack 'patch-source
           (lambda* (#:key inputs #:allow-other-keys)
             (let ((lvm2 (assoc-ref inputs "lvm2"))
                   (udev (assoc-ref inputs "udev")))
               (substitute* "Makefile.inc"
                 (("\\$\\(prefix\\)/usr") "$(prefix)")
                 ;; Do not save timestamp to avoid gzip "timestamp
                 ;; out-of-range" warnings.
                 (("gzip -9") "gzip -9n"))
               (substitute* '("kpartx/Makefile" "libmultipath/Makefile")
                 (("/usr/include/libdevmapper.h")
                  (string-append lvm2 "/include/libdevmapper.h"))
                 (("/usr/include/libudev.h")
                  (string-append udev "/include/libudev.h")))
               #t)))
         (delete 'configure))))         ; no configure script
    (native-inputs
     `(("perl" ,perl)
       ("pkg-config" ,pkg-config)
       ("valgrind" ,valgrind)))
    (inputs
     `(("json-c" ,json-c)
       ("libaio" ,libaio)
       ("liburcu" ,liburcu)
       ("lvm2" ,lvm2)
       ("readline" ,readline)
       ("udev" ,eudev)))
    (home-page "http://christophe.varoqui.free.fr/")
    (synopsis "Access block devices through multiple paths")
    (description
     "This package provides the following binaries to drive the
Linux Device Mapper multipathing driver:
@enumerate
@item @command{multipath} - Device mapper target autoconfig.
@item @command{multipathd} - Multipath daemon.
@item @command{mpathpersist} - Manages SCSI persistent reservations on
@code{dm} multipath devices.
@item @command{kpartx} - Create device maps from partition tables.
@end enumerate")
    (license (list license:gpl2+             ; main distribution
                   license:lgpl2.0+))))      ; libmpathcmd/mpath_cmd.h

(define-public libaio
  (package
    (name "libaio")
    (version "0.3.111")
    (source (origin
              (method url-fetch)
              (uri (list
                    (string-append "https://releases.pagure.org/libaio/"
                                   name "-" version ".tar.gz")))
              (sha256
               (base32
                "0ajhzbqjwsmz51gwccfyw6w9k4j4gmxcl2ph30sfn2gxv0d8gkv2"))))
    (build-system gnu-build-system)
    (arguments
     '(#:make-flags
       (list "CC=gcc" (string-append "prefix=" %output))
       #:test-target "partcheck" ; need root for a full 'check'
       #:phases
       (modify-phases %standard-phases (delete 'configure)))) ; no configure script
    (home-page "https://pagure.io/libaio")
    (synopsis "Linux-native asynchronous I/O access library")
    (description
     "This library enables userspace to use Linux kernel asynchronous I/O
system calls, important for the performance of databases and other advanced
applications.")
    (license license:lgpl2.1+)))

(define-public sbc
  (package
    (name "sbc")
    (version "1.4")
    (source (origin
              (method url-fetch)
              (uri (string-append "mirror://kernel.org/linux/bluetooth/sbc-"
                                  version ".tar.xz"))
              (sha256
               (base32
                "1jal98pnrjkzxlkiqy0ykh4qmgnydz9bmsp1jn581p5kddpg92si"))))
    (build-system gnu-build-system)
    (inputs
     `(("libsndfile" ,libsndfile)))
    (native-inputs
     `(("pkg-config" ,pkg-config)))
    (home-page "https://www.kernel.org/pub/linux/bluetooth/")
    (synopsis "Bluetooth subband audio codec")
    (description
     "The SBC is a digital audio encoder and decoder used to transfer data to
Bluetooth audio output devices like headphones or loudspeakers.")
    (license license:gpl2+)))

(define-public bluez
  (package
    (name "bluez")
    (version "5.50")
    (source (origin
              (method url-fetch)
              (uri (string-append
                    "mirror://kernel.org/linux/bluetooth/bluez-"
                    version ".tar.xz"))
              (sha256
               (base32
                "048r91vx9gs5nwwbah2s0xig04nwk14c5s0vb7qmaqdvighsmz2z"))))
    (build-system gnu-build-system)
    (arguments
     `(#:configure-flags
       (let ((out (assoc-ref %outputs "out")))
         (list "--sysconfdir=/etc"
               "--localstatedir=/var"
               "--enable-library"
               "--disable-systemd"
               ;; Install dbus/udev files to the correct location.
               (string-append "--with-dbusconfdir=" out "/etc")
               (string-append "--with-udevdir=" out "/lib/udev")))
       #:phases
       (modify-phases %standard-phases
         ;; Test unit/test-gatt fails unpredictably. Seems to be a timing
         ;; issue (discussion on upstream mailing list:
         ;; https://marc.info/?t=149578476300002&r=1&w=2)
         (add-before 'check 'skip-wonky-test
            (lambda _
              (substitute* "unit/test-gatt.c"
                (("tester_init\\(&argc, &argv\\);") "return 77;"))
              #t))
         (add-after 'install 'post-install
           (lambda* (#:key inputs outputs #:allow-other-keys)
             (let* ((out        (assoc-ref outputs "out"))
                    (servicedir (string-append out "/share/dbus-1/services"))
                    (service    "obexd/src/org.bluez.obex.service")
                    (rule       (string-append
                                 out "/lib/udev/rules.d/97-hid2hci.rules")))
               ;; Install the obex dbus service file.
               (substitute* service
                 (("/bin/false")
                  (string-append out "/libexec/bluetooth/obexd")))
               (install-file service servicedir)
               ;; Fix paths in the udev rule.
               (substitute* rule
                 (("hid2hci --method")
                  (string-append out "/lib/udev/hid2hci --method"))
                 (("/sbin/udevadm")
                  (string-append (assoc-ref inputs "eudev") "/bin/udevadm")))
               #t))))))
    (native-inputs
     `(("pkg-config" ,pkg-config)
       ("gettext" ,gettext-minimal)))
    (inputs
     `(("glib" ,glib)
       ("dbus" ,dbus)
       ("eudev" ,eudev)
       ("libical" ,libical)
       ("readline" ,readline)))
    (home-page "http://www.bluez.org/")
    (synopsis "Linux Bluetooth protocol stack")
    (description
     "BlueZ provides support for the core Bluetooth layers and protocols.  It
is flexible, efficient and uses a modular implementation.")
    (license license:gpl2+)))

(define-public fuse-exfat
  (package
    (name "fuse-exfat")
    (version "1.3.0")
    (source (origin
              (method url-fetch)
              (uri (string-append
                    "https://github.com/relan/exfat/releases/download/v"
                    version "/" name "-" version ".tar.gz"))
              (sha256
               (base32
                "1lz00q8g4590mrdqmf13ba1s9zrqq645ymgm5p9y99ad0qv22r87"))))
    (build-system gnu-build-system)
    (native-inputs
     `(("pkg-config" ,pkg-config)))
    (inputs
     `(("fuse" ,fuse)))
    (home-page "https://github.com/relan/exfat")
    (synopsis "Mount exFAT file systems")
    (description
     "This package provides a FUSE-based file system that provides read and
write access to exFAT devices.")
    (license license:gpl2+)))

(define-public fuseiso
  (package
    (name "fuseiso")
    (version "20070708")
    (source (origin
              (method url-fetch)
              (uri (string-append "mirror://sourceforge/fuseiso/fuseiso/"
                                  version "/fuseiso-" version ".tar.bz2"))
              (sha256
               (base32
                "127xql52dcdhmh7s5m9xc6q39jdlj3zhbjar1j821kb6gl3jw94b"))))
    (build-system gnu-build-system)
    (native-inputs
     `(("pkg-config" ,pkg-config)))
    (inputs
     `(("fuse" ,fuse)
       ("glib" ,glib)
       ("zlib" ,zlib)))
    (home-page "https://sourceforge.net/projects/fuseiso/")
    (synopsis "Mount ISO file system images")
    (description
     "FuseISO is a FUSE module to mount ISO file system images (.iso, .nrg,
.bin, .mdf and .img files).  It supports plain ISO9660 Level 1 and 2, Rock
Ridge, Joliet, and zisofs.")
    (license license:gpl2)))

(define-public gpm
  (package
    (name "gpm")
    (version "1.20.7")
    (source (origin
              (method url-fetch)
              (uri (string-append
                    "http://www.nico.schottelius.org/software/gpm/archives/gpm-"
                    version ".tar.bz2"))
              (patches (search-patches "gpm-glibc-2.26.patch"))
              (sha256
               (base32
                "13d426a8h403ckpc8zyf7s2p5rql0lqbg2bv0454x0pvgbfbf4gh"))))
    (build-system gnu-build-system)
    (arguments
     '(#:phases (modify-phases %standard-phases
                  (replace 'bootstrap
                    (lambda _
                      ;; The tarball was not generated with 'make dist' so we
                      ;; need to bootstrap things ourselves.
                      (substitute* "autogen.sh"
                        (("/bin/sh") (which "sh")))
                      (invoke "./autogen.sh")
                      (patch-makefile-SHELL "Makefile.include.in")
                      #t)))

       ;; Make sure programs find libgpm.so.
       #:configure-flags (list (string-append "LDFLAGS=-Wl,-rpath="
                                              (assoc-ref %outputs "out")
                                              "/lib"))))
    (native-inputs
     `(("texinfo" ,texinfo)
       ("bison" ,bison)
       ("flex" ,flex)
       ("autoconf" ,autoconf)
       ("automake" ,automake)
       ("libtool" ,libtool)))
    (home-page "http://www.nico.schottelius.org/software/gpm/")
    (synopsis "Mouse support for the Linux console")
    (description
     "The GPM (general-purpose mouse) daemon is a mouse server for
applications running on the Linux console.  It allows users to select items
and copy/paste text in the console and in xterm.")
    (license license:gpl2+)))

(define-public btrfs-progs
  (package
    (name "btrfs-progs")
    (version "5.1.1")
    (source (origin
              (method url-fetch)
              (uri (string-append "mirror://kernel.org/linux/kernel/"
                                  "people/kdave/btrfs-progs/"
                                  "btrfs-progs-v" version ".tar.xz"))
              (sha256
               (base32
                "06xybs7rglxjqkbzl2409acb3rgmnc5zc0xhyaxsc2p1x5yipfcw"))))
    (build-system gnu-build-system)
    (outputs '("out"
               "static"))      ; static versions of the binaries in "out"
    (arguments
     '(#:phases (modify-phases %standard-phases
                 (add-after 'build 'build-static
                   (lambda _ (invoke "make" "static")))
                 (add-after 'install 'install-bash-completion
                   (lambda* (#:key outputs #:allow-other-keys)
                     (let* ((out (assoc-ref outputs "out"))
                            (bashcomp (string-append out "/etc/bash_completion.d")))
                       (mkdir-p bashcomp)
                       (copy-file "btrfs-completion"
                                  (string-append bashcomp "/btrfs"))
                       #t)))
                 (add-after 'install 'install-static
                   (let ((staticbin (string-append (assoc-ref %outputs "static")
                                                  "/bin")))
                     (lambda _
                       (invoke "make"
                               (string-append "bindir=" staticbin)
                               "install-static")))))
       #:tests? #f            ; XXX: require the 'btrfs' kernel module.
       #:test-target "test"
       #:parallel-tests? #f)) ; tests fail when run in parallel
    (inputs `(("e2fsprogs" ,e2fsprogs)
              ("libblkid" ,util-linux)
              ("libblkid:static" ,util-linux "static")
              ("libuuid" ,util-linux)
              ("libuuid:static" ,util-linux "static")
              ("lzo" ,lzo)
              ("zlib" ,zlib)
              ("zlib:static" ,zlib "static")
              ("zstd" ,zstd)))
    (native-inputs `(("pkg-config" ,pkg-config)
                     ("asciidoc" ,asciidoc)
                     ("python" ,python)
                     ("xmlto" ,xmlto)
                     ;; For building documentation.
                     ("libxml2" ,libxml2)
                     ("docbook-xsl" ,docbook-xsl)
                     ;; For tests.
                     ("acl" ,acl)
                     ("which" ,which)
                     ;; The tests need 'grep' with perl regexp support.
                     ("grep" ,grep)))
    (home-page "https://btrfs.wiki.kernel.org/index.php/Main_Page")
    (synopsis "Create and manage btrfs copy-on-write file systems")
    (description "Btrfs is a @dfn{copy-on-write} (CoW) file system for Linux
aimed at implementing advanced features while focusing on fault tolerance,
repair and easy administration.")
    ;; GPL2+: crc32.c, radix-tree.c, raid6.c, rbtree.c.
    ;; GPL2: Everything else.
    (license (list license:gpl2 license:gpl2+))))

(define-public btrfs-progs/static
  (package
    (name "btrfs-progs-static")
    (version (package-version btrfs-progs))
    (source #f)
    (build-system trivial-build-system)
    (inputs
     `(("btrfs-progs:static" ,btrfs-progs "static")))
    (arguments
     `(#:modules ((guix build utils))
       #:builder
       (begin
         (use-modules (guix build utils)
                      (ice-9 ftw)
                      (srfi srfi-26))

         (let* ((btrfs  (assoc-ref %build-inputs "btrfs-progs:static"))
                (out    (assoc-ref %outputs "out"))
                (source (string-append btrfs "/bin/btrfs.static"))
                (target (string-append out "/bin/btrfs")))
           (mkdir-p (dirname target))
           (copy-file source target)
           (remove-store-references target)
           (chmod target #o555)
           #t))))
    (home-page (package-home-page btrfs-progs))
    (synopsis "Statically-linked btrfs command from btrfs-progs")
    (description "This package provides the statically-linked @command{btrfs}
from the btrfs-progs package.  It is meant to be used in initrds.")
    (license (package-license btrfs-progs))))

(define-public f2fs-tools-1.7
  (package
    (name "f2fs-tools")
    (version "1.7.0")
    (source (origin
              (method url-fetch)
              (uri (string-append
                    "https://git.kernel.org/cgit/linux/kernel/git/jaegeuk"
                    "/f2fs-tools.git/snapshot/f2fs-tools-" version ".tar.gz"))
              (sha256
               (base32
                "1m6bn1ibq0p53m0n97il91xqgjgn2pzlz74lb5bfzassx7159m1k"))))

    (build-system gnu-build-system)
    (arguments
     `(#:phases
       (modify-phases %standard-phases
         (add-after 'install 'install-headers
           (lambda* (#:key outputs #:allow-other-keys)
             (let* ((out (assoc-ref outputs "out"))
                    (out-include (string-append out "/include")))
               (install-file "include/f2fs_fs.h" out-include)
               (install-file "mkfs/f2fs_format_utils.h" out-include)
               #t))))))
    (native-inputs
     `(("autoconf" ,autoconf)
       ("automake" ,automake)
       ("libtool" ,libtool)
       ("pkg-config" ,pkg-config)))
    (inputs
     `(("libuuid" ,util-linux)
       ("libselinux" ,libselinux)))
    (home-page "https://f2fs.wiki.kernel.org/")
    (synopsis "Userland tools for f2fs")
    (description
     "F2FS, the Flash-Friendly File System, is a modern file system
designed to be fast and durable on flash devices such as solid-state
disks and SD cards.  This package provides the userland utilities.")
    ;; The formatting utility, libf2fs and include/f2fs_fs.h is dual
    ;; GPL2/LGPL2.1, everything else is GPL2 only. See 'COPYING'.
    (license (list license:gpl2 license:lgpl2.1))))

(define-public f2fs-tools
  (package
    (inherit f2fs-tools-1.7)
    (name "f2fs-tools")
    (version "1.12.0")
    (source (origin
              (method url-fetch)
              (uri (string-append
                    "https://git.kernel.org/cgit/linux/kernel/git/jaegeuk"
                    "/f2fs-tools.git/snapshot/f2fs-tools-" version ".tar.gz"))
              (sha256
               (base32
                "15pn2fm9knn7p1vzfzy6msnrdl14p6y1gn4m2ka6ba5bzx6lw4p2"))))
    (inputs
     `(("libuuid" ,util-linux)))))

(define-public freefall
  (package
    (name "freefall")
    (version (package-version linux-libre))
    (source (package-source linux-libre))
    (build-system gnu-build-system)
    (arguments
     '(#:phases (modify-phases %standard-phases
                  (add-after 'unpack 'enter-subdirectory
                    (lambda _
                      (chdir "tools/laptop/freefall")
                      #t))
                  (delete 'configure)
                  (add-before 'build 'increase-timeout
                    (lambda _
                      ;; The default of 2 seconds is too low: it assumes an
                      ;; open lid and AC power without actually checking.
                      (substitute* "freefall.c"
                        (("alarm\\(2\\)") "alarm(5)"))
                      #t)))
       #:make-flags (list (string-append "PREFIX="
                                         (assoc-ref %outputs "out"))
                          "CC=gcc")
       #:tests? #f)) ;no tests
    (home-page (package-home-page linux-libre))
    (synopsis "Free-fall protection for spinning laptop hard drives")
    (description
     "Prevents shock damage to the internal spinning hard drive(s) of some
HP and Dell laptops.  When sudden movement is detected, all input/output
operations on the drive are suspended and its heads are parked on the ramp,
where they are less likely to cause damage to the spinning disc.  Requires a
drive that supports the ATA/ATAPI-7 IDLE IMMEDIATE command with unload
feature, and a laptop with an accelerometer.  It has no effect on SSDs.")
    (license license:gpl2)))

(define-public thinkfan
  (package
    (name "thinkfan")
    (version "1.0.2")
    (source
     (origin
       (method git-fetch)
       (uri (git-reference
             (url "https://github.com/vmatare/thinkfan.git")
             (commit version)))
       (file-name (git-file-name name version))
       (sha256
        (base32 "107vw0962hrwva3wra9n3hxlbfzg82ldc10qssv3dspja88g8psr"))))
    (build-system cmake-build-system)
    (arguments
     `(#:modules ((guix build cmake-build-system)
                  (guix build utils)
                  (srfi srfi-26))
       #:tests? #f                      ; no test target
       #:configure-flags
       ;; Enable reading temperatures from hard disks via S.M.A.R.T.
       ;; Upstream ‘defaults to OFF because libatasmart seems to be horribly
       ;; inefficient’.
       `("-DUSE_ATASMART:BOOL=ON")
       #:phases
       (modify-phases %standard-phases
         (add-after 'unpack 'create-init-scripts
           ;; CMakeLists.txt relies on build-time symptoms of OpenRC and
           ;; systemd to patch and install their service files.  Fake their
           ;; presence rather than duplicating the build system below.  Leave
           ;; things like ‘/bin/kill’ because they're not worth a dependency.
           ;; The sysvinit needs manual patching, but since upstream doesn't
           ;; even provide the option to install it: don't.
           (lambda* (#:key outputs #:allow-other-keys)
             (let* ((out   (assoc-ref outputs "out"))
                    (share (string-append out "/share/" ,name)))
               (substitute* "CMakeLists.txt"
                 (("pkg_check_modules\\((OPENRC|SYSTEMD) .*" _ package)
                  (format "option(~a_FOUND \"Faked\" ON)\n" package))
                 ;; That was easy!  Now we just need to fix the destinations.
                 (("/etc" directory)
                  (string-append out directory)))
               #t))))))
    (native-inputs
     `(("pkg-config" ,pkg-config)))
    (inputs
     `(("libatasmart" ,libatasmart)
       ("yaml-cpp" ,yaml-cpp)))
    (home-page "http://thinkfan.sourceforge.net/")
    (synopsis "Simple fan control program")
    (description
     "Thinkfan is a simple fan control program.  It reads temperatures,
checks them against configured limits and switches to appropriate (also
pre-configured) fan level.  It requires a working @code{thinkpad_acpi} or any
other @code{hwmon} driver that enables temperature reading and fan control
from userspace.")
    (license license:gpl3+)))

(define-public tpacpi-bat
  (package
    (name "tpacpi-bat")
    (version "3.1")
    (source
     (origin
       (method git-fetch)
       (uri (git-reference
             (url "https://github.com/teleshoes/tpacpi-bat.git")
             (commit (string-append "v" version))))
       (file-name (git-file-name name version))
       (sha256
        (base32 "0wbaz34z99gqx721alh5vmpxpj2yxg3x9m8jqyivfi1wfpwc2nd5"))))
    (build-system gnu-build-system)
    (arguments
     `(#:tests? #f                      ; no test target
       #:phases
       (modify-phases %standard-phases
         (add-after 'unpack 'refer-to-inputs
           (lambda _
             (substitute* "tpacpi-bat"
               (("cat ")
                (format "~a " (which "cat")))
               ;; tpacpi-bat modprobes the acpi_call kernel module if it's not
               ;; loaded.  That's the administrator's prerogative; disable it.
               (("system \"(modprobe .*)\"" _ match)
                (format "die \"Please run ‘~a’ first.\\n\"" match)))
             #t))
         (delete 'configure)            ; nothing to configure
         (delete 'build)                ; nothing to build
         (replace 'install
           (lambda* (#:key outputs #:allow-other-keys)
             (let* ((out (assoc-ref outputs "out"))
                    (bin (string-append out "/bin"))
                    (doc (string-append out "/share/doc/" ,name "-" ,version)))
               (install-file "tpacpi-bat" bin)

               ;; There's no man page.  Install other forms of documentation.
               (for-each (lambda (file)
                           (let ((target (string-append doc "/" file)))
                             (mkdir-p (dirname target))
                             (copy-recursively file target)))
                         (list "battery_asl" "examples" "README.md"))
               #t))))))
    (inputs
     `(("perl" ,perl)))
    (home-page "https://github.com/teleshoes/tpacpi-bat")
    (synopsis "ThinkPad battery charge controller")
    (description
     "Tpacpi-bat is a command-line interface to control battery charging on
@uref{https://github.com/teleshoes/tpacpi-bat/wiki/Supported-Hardware, Lenovo
ThinkPad models released after 2011}, starting with the xx20 series.  It can
query and set the thresholds at which one or both batteries will start and stop
charging, inhibit charging batteries for a set period of time, or force them to
discharge when they otherwise would not.

This tool merely exposes ACPI calls provided by the @code{acpi_call} Linux
kernel module provided by the @code{acpi-call-linux-module} package, which must
be installed and loaded separately.  Only the original vendor firmware is
supported.")
    (license license:gpl3+)))

(define-public ntfs-3g
  (package
    (name "ntfs-3g")
    (version "2017.3.23")
    (source (origin
              (method url-fetch)
              (uri (string-append "https://tuxera.com/opensource/"
                                  "ntfs-3g_ntfsprogs-" version ".tgz"))
              (patches (search-patches "ntfs-3g-CVE-2019-9755.patch"))
              (sha256
               (base32
                "1mb228p80hv97pgk3myyvgp975r9mxq56c6bdn1n24kngcfh4niy"))
              (modules '((guix build utils)))
              (snippet '(begin
                          ;; Install under $prefix.
                          (substitute* '("src/Makefile.in" "ntfsprogs/Makefile.in")
                            (("/sbin")
                             "@sbindir@"))
                          #t))))
    (build-system gnu-build-system)
    (inputs `(("util-linux" ,util-linux)
              ("fuse" ,fuse)))                    ;libuuid
    (native-inputs `(("pkg-config" ,pkg-config)))
    (arguments
     '(#:configure-flags (list "--exec-prefix=${prefix}"
                               "--with-fuse=external" ;use our own FUSE
                               "--enable-mount-helper"
                               "--enable-posix-acls"
                               "--enable-xattr-mappings")
       #:phases
       (modify-phases %standard-phases
         ;; If users install ntfs-3g, they probably want to make it the
         ;; default driver as well, so we opt for sensible defaults and link
         ;; mount.ntfs to mount.ntfs-3g.  (libmount tries to run mount.ntfs to
         ;; mount NTFS file systems.)
         (add-after 'install 'install-link
           (lambda* (#:key outputs #:allow-other-keys)
             (let* ((out (assoc-ref outputs "out"))
                    (sbin (string-append out "/sbin")))
               (symlink "mount.ntfs-3g"
                        (string-append sbin "/mount.ntfs")))
             #t)))))
    (home-page "https://www.tuxera.com/community/open-source-ntfs-3g/")
    (synopsis "Read-write access to NTFS file systems")
    (description
     "NTFS-3G provides read-write access to NTFS file systems, which are
commonly found on Microsoft Windows.  It is implemented as a FUSE file system.
The package provides additional NTFS tools.")
    (license license:gpl2+)))

(define-public rdma-core
  (package
    (name "rdma-core")
    (version "22.3")
    (source (origin
              (method url-fetch)
              (uri (string-append "https://github.com/linux-rdma/rdma-core"
                                  "/releases/download/v" version "/rdma-core-"
                                  version ".tar.gz"))
              (sha256
               (base32
                "0jgp1xh328x0kr6lkn4vq71cc627zd05wczr74b3j3151flhj828"))))
    (build-system cmake-build-system)
    (arguments
     '(#:tests? #f ; no tests
       ;; Upstream uses the "ninja" build system and encourage distros
       ;; to do the same for consistency. They also recommend using the
       ;; "Release" build type.
       #:build-type "Release"
       #:configure-flags (list "-GNinja")
       #:phases
       (modify-phases %standard-phases
         (replace 'build
           (lambda _
             (invoke "ninja"
                     "-j" (number->string (parallel-job-count)))))
         (replace 'install
           (lambda _
             (invoke "ninja" "install"))))))
    (native-inputs
     `(("ninja" ,ninja)
       ("pkg-config" ,pkg-config)
       ("python" ,python-wrapper)))
    (inputs
     `(("libnl" ,libnl)
       ("udev" ,eudev)))
    (home-page "https://github.com/linux-rdma/rdma-core")
    (synopsis "Utilities and libraries for working with RDMA devices")
    (description
     "This package provides userspace components for the InfiniBand
subsystem of the Linux kernel.  Specifically it contains userspace
libraries for the following device nodes:

@enumerate
@item @file{/dev/infiniband/uverbsX} (@code{libibverbs})
@item @file{/dev/infiniband/rdma_cm} (@code{librdmacm})
@item @file{/dev/infiniband/umadX} (@code{libibumad})
@end enumerate

The following service daemons are also provided:
@enumerate
@item @code{srp_daemon} (for the @code{ib_srp} kernel module)
@item @code{iwpmd} (for iWARP kernel providers)
@item @code{ibacm} (for InfiniBand communication management assistant)
@end enumerate")
    ;; All library code is dual licensed under GPL2 and a custom MIT
    ;; variant. The package also includes some components covered by
    ;; other licenses. Consult COPYING.md for full details.
    (license
     (list license:gpl2
           (license:x11-style "See COPYING.BSD_MIT in the distribution")
           license:bsd-2             ; Files referring to COPYING.BSD_FB
           license:cc0               ; most files in ccan/
           license:bsd-3))))         ; providers/hfi1verbs are dual GPL2/BSD-3

(define-public perftest
  (package
    (name "perftest")
    (version "4.4-0.4")
    (source
     (origin
       (method url-fetch)
       (uri (string-append "https://github.com/linux-rdma/perftest/releases/download/v"
                           version "/perftest-" version ".g0927198.tar.gz"))
       (sha256
        (base32 "11ix4h0rrmqqyi84y55a9xnkvwsmwq0sywr46hvxzm4rqz4ma8vq"))))
    (build-system gnu-build-system)
    (arguments
     `(#:phases
       (modify-phases %standard-phases
         (add-after 'unpack 'patch-header-paths
           (lambda _
             (substitute* '("src/raw_ethernet_fs_rate.c"
                            "src/raw_ethernet_resources.c"
                            "src/raw_ethernet_resources.h"
                            "src/raw_ethernet_send_burst_lat.c"
                            "src/raw_ethernet_send_bw.c"
                            "src/raw_ethernet_send_lat.c")
               (("/usr/include/netinet/ip.h") "netinet/ip.h"))
             #t)))))
    (inputs `(("rdma-core" ,rdma-core)))
    (home-page "https://github.com/linux-rdma/perftest/")
    (synopsis "Open Fabrics Enterprise Distribution (OFED) Performance Tests")
    (description "This is a collection of tests written over uverbs intended for
use as a performance micro-benchmark. The tests may be used for hardware or
software tuning as well as for functional testing.

The collection contains a set of bandwidth and latency benchmark such as:
@enumerate
@item Send        - @code{ib_send_bw} and @code{ib_send_lat}
@item RDMA Read   - @code{ib_read_bw} and @code{ib_read_lat}
@item RDMA Write  - @code{ib_write_bw} and @code{ib_wriet_lat}
@item RDMA Atomic - @code{ib_atomic_bw} and @code{ib_atomic_lat}
@item Native Ethernet (when working with MOFED2) - @code{raw_ethernet_bw}, @code{raw_ethernet_lat}
@end enumerate")
    (license license:gpl2)))

(define-public rng-tools
  (package
    (name "rng-tools")
    (home-page "https://github.com/nhorman/rng-tools")
    (version "6.7")
    (source (origin
              (method git-fetch)
              (uri (git-reference (url home-page)
                                  (commit (string-append "v" version))))
              (file-name (git-file-name name version))
              (sha256
               (base32
                "19f75m6mzg8h7b4snzg7d6ypvkz6nq32lrpi9ja95gqz4wsd18a5"))))
    (build-system gnu-build-system)
    (arguments
     `(;; Avoid using OpenSSL, curl, and libxml2, reducing the closure by 166 MiB.
       #:configure-flags '("--without-nistbeacon"
                           "--without-pkcs11")))
    (native-inputs
     `(("autoconf" ,autoconf)
       ("automake" ,automake)
       ("pkg-config" ,pkg-config)))
    (inputs
     `(("libsysfs" ,sysfsutils)))
    (synopsis "Random number generator daemon")
    (description
     "Monitor a hardware random number generator, and supply entropy
from that to the system kernel's @file{/dev/random} machinery.")
    ;; The source package is offered under the GPL2+, but the files
    ;; 'rngd_rdrand.c' and 'rdrand_asm.S' are only available under the GPL2.
    (license (list license:gpl2 license:gpl2+))))

(define-public cpupower
  (package
    (name "cpupower")
    (version (package-version linux-libre))
    (source (package-source linux-libre))
    (build-system gnu-build-system)
    (arguments
     '(#:phases (modify-phases %standard-phases
                  (add-after 'unpack 'enter-subdirectory
                    (lambda _
                      (chdir "tools/power/cpupower")
                      #t))
                  (delete 'configure)
                  (add-before 'build 'fix-makefiles
                    (lambda _
                      (substitute* "Makefile"
                        (("/usr/") "/")
                        (("/bin/(install|pwd)" _ command) command))
                      (substitute* "bench/Makefile"
                        (("\\$\\(CC\\) -o") "$(CC) $(LDFLAGS) -o"))
                      #t)))
       #:make-flags (let ((out (assoc-ref %outputs "out")))
                      (list (string-append "DESTDIR=" out)
                            (string-append "LDFLAGS=-Wl,-rpath=" out "/lib")
                            "docdir=/share/doc/cpupower"
                            "confdir=$(docdir)/examples"
                            ;; The Makefile recommends the following changes
                            "DEBUG=false"
                            "PACKAGE_BUGREPORT=bug-guix@gnu.org"))
       #:tests? #f)) ;no tests
    (native-inputs `(("gettext" ,gettext-minimal)))
    (inputs `(("pciutils" ,pciutils)))
    (home-page (package-home-page linux-libre))
    (synopsis "CPU frequency and voltage scaling tools for Linux")
    (description
     "cpupower is a set of user-space tools that use the cpufreq feature of the
Linux kernel to retrieve and control processor features related to power saving,
such as frequency and voltage scaling.")
    (license license:gpl2)))

(define-public x86-energy-perf-policy
  (package
    (name "x86-energy-perf-policy")
    (version (package-version linux-libre))
    (source (package-source linux-libre))
    (build-system gnu-build-system)
    (arguments
     '(#:tests? #f
       #:phases
       (modify-phases %standard-phases
         (add-after 'unpack 'enter-subdirectory
           (lambda _
             (chdir "tools/power/x86/x86_energy_perf_policy")
             #t))
         (delete 'configure)
         (add-before 'build 'fix-makefile
           (lambda _
             (substitute* "Makefile" (("/usr") ""))
             #t)))
       #:make-flags
       (let ((out (assoc-ref %outputs "out")))
         (list (string-append "DESTDIR=" out)
               (string-append "LDFLAGS=-Wl,-rpath=" out "/lib")))))
    (supported-systems '("i686-linux" "x86_64-linux"))
    (home-page (package-home-page linux-libre))
    (synopsis "Display and update Intel-CPU energy-performance policy")
    (description
     "@command{x86_energy_perf_policy} displays and updates energy-performance
policy settings specific to Intel Architecture Processors.  Settings are
accessed via Model Specific Register (MSR) updates, no matter if the Linux
cpufreq sub-system is enabled or not.")
    (license license:gpl2)))

(define-public haveged
  (package
    (name "haveged")
    (version "1.9.4")
    (source
     (origin
       (method git-fetch)
       (uri (git-reference
             (url "https://github.com/jirka-h/haveged.git")
             (commit version)))
       (file-name (git-file-name name version))
       (sha256
        (base32 "1hrwzjd4byq4fdrg8svww3d8x449k80jxxrjy9v6jvzhfv19rvxr"))))
    (build-system gnu-build-system)
    (home-page "http://www.issihosts.com/haveged")
    (synopsis "Entropy source for the Linux random number generator")
    (description
     "haveged generates an unpredictable stream of random numbers for use by
Linux's @file{/dev/random} and @file{/dev/urandom} devices.  The kernel's
standard mechanisms for filling the entropy pool may not be sufficient for
systems with high needs or limited user interaction, such as headless servers.

@command{haveged} runs as a privileged daemon, harvesting randomness from the
indirect effects of hardware events on hidden processor state using the HArdware
Volatile Entropy Gathering and Expansion (@dfn{HAVEGE}) algorithm.  It tunes
itself to its environment and provides the same built-in test suite for the
output stream as used on certified hardware security devices.

The quality of the randomness produced by this algorithm has not been proven.
It is recommended to run it together with another entropy source like rngd, and
not as a replacement for it.")
    (license (list (license:non-copyleft "file://nist/mconf.h")
                   (license:non-copyleft "file://nist/packtest.c")
                   license:public-domain        ; nist/dfft.c
                   license:gpl3+))))            ; everything else

(define-public ecryptfs-utils
  (package
    (name "ecryptfs-utils")
    (version "111")
    (source
     (origin
       (method url-fetch)
       (uri (string-append "https://launchpad.net/ecryptfs/trunk/"
                           version "/+download/ecryptfs-utils_"
                           version ".orig.tar.gz"))
       (sha256
        (base32
         "0zwq19siiwf09h7lwa7n7mgmrr8cxifp45lmwgcfr8c1gviv6b0i"))))
    (build-system gnu-build-system)
    (arguments
     `(#:configure-flags (list "--disable-pywrap")
       #:phases
       (modify-phases %standard-phases
         (add-after 'patch-source-shebangs 'patch-hardcoded-paths
           (lambda* (#:key inputs outputs #:allow-other-keys)
             (let ((out (assoc-ref outputs "out"))
                   (utils-linux (assoc-ref inputs "utils-linux"))
                   (cryptsetup (assoc-ref inputs "cryptsetup"))
                   (linux-pam (assoc-ref inputs "linux-pam"))
                   (lvm2 (assoc-ref inputs "lvm2")))
               (substitute* '("src/utils/ecryptfs-mount-private"
                              "src/utils/ecryptfs-umount-private"
                              "src/utils/ecryptfs-setup-private"
                              "src/utils/ecryptfs-setup-swap"
                              "src/utils/mount.ecryptfs.c"
                              "src/utils/umount.ecryptfs.c"
                              "src/pam_ecryptfs/pam_ecryptfs.c"
                              "src/desktop/ecryptfs-mount-private.desktop.in"
                              "src/desktop/ecryptfs-setup-private.desktop.in")
                 (("/bin/mount")
                  (string-append utils-linux "/bin/mount"))
                 (("/bin/umount")
                  (string-append utils-linux "/bin/umount"))
                 (("/sbin/mount.ecryptfs_private")
                  (string-append out "/sbin/mount.ecryptfs_private"))
                 (("/sbin/umount.ecryptfs_private")
                  (string-append out "/sbin/umount.ecryptfs_private"))
                 (("/usr/bin/ecryptfs-mount-private")
                  (string-append out "/bin/ecryptfs-mount-private"))
                 (("/usr/bin/ecryptfs-rewrite-file")
                  (string-append out "/bin/ecryptfs-rewrite-file"))
                 (("/usr/bin/ecryptfs-setup-private")
                  (string-append out "/bin/ecryptfs-setup-private"))
                 (("/sbin/cryptsetup")
                  (string-append cryptsetup "/sbin/cryptsetup"))
                 (("/sbin/unix_chkpwd")
                  (string-append linux-pam "/sbin/unix_chkpwd"))
                 (("/sbin/dmsetup")
                  (string-append lvm2 "/sbin/dmsetup")))))))))
    (native-inputs
     `(("intltool" ,intltool)
       ("perl" ,perl)                   ; for pod2man
       ("pkg-config" ,pkg-config)))
    (inputs
     `(("keyutils" ,keyutils)
       ("linux-pam" ,linux-pam)
       ("utils-linux" ,util-linux)
       ("cryptsetup" ,cryptsetup)
       ("lvm2" ,lvm2)
       ("nss" ,nss)))
    (home-page "http://ecryptfs.org/")
    (synopsis "eCryptfs cryptographic file system utilities")
    (description
     "eCryptfs is a POSIX-compliant stacked cryptographic file system for Linux.
Each file's cryptographic meta-data is stored inside the file itself, along
with the encrypted contents.  This allows individual encrypted files to be
copied between hosts and still be decrypted with the proper key.  eCryptfs is a
native Linux file system, and has been part of the Linux kernel since version
2.6.19.  This package contains the userland utilities to manage it.")
    ;; The files src/key_mod/ecryptfs_key_mod_{openssl,pkcs11_helper,tspi}.c
    ;; grant additional permission to link with OpenSSL.
    (license license:gpl2+)))

(define-public libnfsidmap
  (package
    (name "libnfsidmap")
    (version "0.27")
    (source
     (origin
       (method url-fetch)
       (uri (string-append "https://fedorapeople.org/~steved/"
                           name "/" version "/" name "-" version ".tar.bz2"))
       (sha256
        (base32 "0bg2bcii424mf1bnp3fssr8jszbvhdxl7wvifm1yf6g596v8b8i5"))))
    (build-system gnu-build-system)
    (arguments
     `(#:configure-flags (list
                          (string-append "--with-pluginpath="
                                         (assoc-ref %outputs "out")
                                         "/lib/libnfsidmap"))))
    (native-inputs
     `(("autoconf" ,autoconf)))         ; 0.27 still needs autoheader
    (home-page
     "http://www.citi.umich.edu/projects/nfsv4/crossrealm/libnfsidmap_config.html")
    (synopsis "NFSv4 support library for name/ID mapping")
    (description "Libnfsidmap is a library holding mulitiple methods of
mapping names to ids and visa versa, mainly for NFSv4.  It provides an
extensible array of mapping functions, currently consisting of two choices:
the default @code{nsswitch} and the experimental @code{umich_ldap}.")
    (license (license:non-copyleft "file://COPYING"
                                   "See COPYING in the distribution."))))

(define-public module-init-tools
  (package
    (name "module-init-tools")
    (version "3.16")
    (source (origin
             (method url-fetch)
             (uri (string-append
                   "mirror://kernel.org/linux/utils/kernel/module-init-tools/"
                   "module-init-tools-" version ".tar.bz2"))
             (sha256
              (base32
               "0jxnz9ahfic79rp93l5wxcbgh4pkv85mwnjlbv1gz3jawv5cvwp1"))
             (patches (search-patches "module-init-tools-moduledir.patch"))))
    (build-system gnu-build-system)
    (arguments
     ;; FIXME: The upstream tarball lacks man pages, and building them would
     ;; require DocBook & co.  We used to use Gentoo's pre-built man pages,
     ;; but they vanished.  In the meantime, fake it.
     '(#:phases
       (modify-phases %standard-phases
         (add-before 'configure 'fake-docbook
           (lambda _
             (substitute* "Makefile.in"
               (("^DOCBOOKTOMAN.*$")
                "DOCBOOKTOMAN = true\n"))
             #t)))))
    (home-page "https://www.kernel.org/pub/linux/utils/kernel/module-init-tools/")
    (synopsis "Tools for loading and managing Linux kernel modules")
    (description
     "Tools for loading and managing Linux kernel modules, such as
@code{modprobe}, @code{insmod}, @code{lsmod}, and more.")
    (license license:gpl2+)))

(define-public mcelog
  (package
    (name "mcelog")
    (version "154")
    (source (origin
              (method url-fetch)
              (uri (string-append "https://git.kernel.org/cgit/utils/cpu/mce/"
                                  "mcelog.git/snapshot/v" version ".tar.gz"))
              (sha256
               (base32
                "07628cr05f50m7lsvw26wxlnb7qcl0x6rymdpp5spqzhz91l58p3"))
              (file-name (string-append name "-" version ".tar.gz"))
              (modules '((guix build utils)))
              (snippet
               `(begin
                  ;; The snapshots lack a .git directory,
                  ;; breaking ‘git describe’.
                  (substitute* "Makefile"
                    (("\"unknown\"") (string-append "\"v" ,version "\"")))
                  #t))))
    (build-system gnu-build-system)
    (arguments
     `(#:phases (modify-phases %standard-phases
                  (delete 'configure))  ; no configure script
       #:make-flags (let ((out (assoc-ref %outputs "out")))
                      (list "CC=gcc"
                            (string-append "prefix=" out)
                            (string-append "DOCDIR=" out "/share/doc/mcelog")
                            "etcprefix=$(DOCDIR)/examples"))
       ;; The tests will only run as root on certain supported CPU models.
       #:tests? #f))
    (supported-systems (list "i686-linux" "x86_64-linux"))
    (home-page "https://mcelog.org/")
    (synopsis "Machine check monitor for x86 Linux systems")
    (description
     "The mcelog daemon is required by the Linux kernel to log memory, I/O, CPU,
and other hardware errors on x86 systems.  It can also perform user-defined
tasks, such as bringing bad pages off-line, when configurable error thresholds
are exceeded.")
    (license license:gpl2)))

(define-public mtd-utils
  (package
    (name "mtd-utils")
    (version "2.0.2")
    (source (origin
              (method url-fetch)
              (uri (string-append
                    "ftp://ftp.infradead.org/pub/mtd-utils/"
                    "mtd-utils-" version ".tar.bz2"))
              (sha256
               (base32
                "1f30jszknc5v6ykmil8ajxgksmcg54q3rsp84jsancp9x0dycggv"))))
    (arguments
     '(#:configure-flags '("--enable-unit-tests")))
    (native-inputs
     `(("cmocka" ,cmocka)
       ("pkg-config" ,pkg-config)))
    (inputs
     `(("acl" ,acl) ; for XATTR
       ("libuuid" ,util-linux)
       ("lzo" ,lzo)
       ("zlib" ,zlib)))
    (build-system gnu-build-system)
    (synopsis "MTD Flash Storage Utilities")
    (description "This package provides utilities for testing, partitioning, etc
of flash storage.")
    (home-page "http://www.linux-mtd.infradead.org/")
    (license
      (list license:gpl2 ; Almost everything is gpl2 or gpl2+
            license:mpl1.1 ; All ftl* files
            license:expat)))) ; libiniparser

(define-public libseccomp
  (package
    (name "libseccomp")
    (version "2.4.1")
    (source (origin
              (method url-fetch)
              (uri (string-append "https://github.com/seccomp/libseccomp/"
                                  "releases/download/v" version
                                  "/libseccomp-" version ".tar.gz"))
              (sha256
               (base32
                "1s06h2cgk0xxwmhwj72z33bllafc1xqnxzk2yyra2rmg959778qw"))))
    (build-system gnu-build-system)
    (native-inputs
     `(("which" ,which)))
    (synopsis "Interface to Linux's seccomp syscall filtering mechanism")
    (description "The libseccomp library provides an easy to use, platform
independent, interface to the Linux Kernel's syscall filtering mechanism.  The
libseccomp API is designed to abstract away the underlying BPF based syscall
filter language and present a more conventional function-call based filtering
interface that should be familiar to, and easily adopted by, application
developers.")
    (home-page "https://github.com/seccomp/libseccomp")
    (license license:lgpl2.1)))

(define-public radeontop
  (package
    (name "radeontop")
    (version "1.2")
    (source
     (origin
       (method git-fetch)
       (uri (git-reference
             (url "https://github.com/clbr/radeontop.git")
             (commit (string-append "v" version))))
       (file-name (git-file-name name version))
       (sha256
        (base32 "1b1m30r2nfwqkajqw6m01xmfhlq83z1qylyijxg7962mp9x2k0gw"))))
    (build-system gnu-build-system)
    (arguments
     `(#:phases (modify-phases %standard-phases
                  ;; getver.sh uses ‘git --describe’, isn't worth an extra git
                  ;; dependency, and doesn't even work on release(!) tarballs.
                  (add-after 'unpack 'report-correct-version
                    (lambda _
                      (substitute* "getver.sh"
                        (("ver=unknown")
                         (string-append "ver=" ,version)))
                      #t))
                  (delete 'configure))  ; no configure script
       #:make-flags (list "CC=gcc"
                          (string-append "PREFIX=" %output))
       #:tests? #f))                    ; no tests
    (native-inputs
     `(("gettext" ,gettext-minimal)
       ("pkg-config" ,pkg-config)))
    (inputs
     `(("libdrm" ,libdrm)
       ("libpciaccess" ,libpciaccess)
       ("libxcb" ,libxcb)
       ("ncurses" ,ncurses)))
    (home-page "https://github.com/clbr/radeontop/")
    (synopsis "Usage monitor for AMD Radeon graphics")
    (description "RadeonTop monitors resource consumption on supported AMD
Radeon Graphics Processing Units (GPUs), either in real time as bar graphs on
a terminal or saved to a file for further processing.  It measures both the
activity of the GPU as a whole, which is also accurate during OpenCL
computations, as well as separate component statistics that are only meaningful
under OpenGL graphics workloads.")
    (license license:gpl3)))

(define-public efivar
  (package
    (name "efivar")
    (version "37")
    (source (origin
              (method url-fetch)
              (uri (string-append "https://github.com/rhboot/" name
                                  "/releases/download/" version "/" name
                                  "-" version ".tar.bz2"))
              (sha256
               (base32
                "17vvfivhsrszh7q39b6npjsrhrhsjf1cmmcpp3xrh6wh7ywzwrrw"))))
    (build-system gnu-build-system)
    (arguments
     `(;; Tests require a UEFI system and is not detected in the chroot.
       #:tests? #f
       #:make-flags (list (string-append "prefix=" %output)
                          (string-append "libdir=" %output "/lib")
                          "CC_FOR_BUILD=gcc"
                          (string-append "LDFLAGS=-Wl,-rpath=" %output "/lib"))
       #:phases
       (modify-phases %standard-phases
         (delete 'configure)
         (add-before 'build 'kernel-headers-are-system-headers
           (lambda* (#:key inputs #:allow-other-keys)
             (let ((kernel-headers (assoc-ref inputs "kernel-headers")))
               ;; Make sure the kernel headers are treated as system headers
               ;; to suppress a conflict between "util.h" and <linux/fs.h>.
             (setenv "C_INCLUDE_PATH" (string-append kernel-headers "/include"))
             #t))))))
    (native-inputs
     `(("pkg-config" ,pkg-config)))
    (inputs
     `(("popt" ,popt)))
    (home-page "https://github.com/rhboot/efivar")
    (synopsis "Tool and library to manipulate EFI variables")
    (description "This package provides a library and a command line
interface to the variable facility of UEFI boot firmware.")
    (license license:lgpl2.1+)))

(define-public efibootmgr
  (package
    (name "efibootmgr")
    (version "16")
    (source (origin
              (method url-fetch)
              (uri (string-append "https://github.com/rhinstaller/efibootmgr"
                                  "/releases/download/" version "/efibootmgr"
                                  "-" version ".tar.bz2"))
              (sha256
               (base32
                "0pzn67vxxaf7jna4cd0i4kqm60h04kb21hckksv9z82q9gxra1wm"))))
    (build-system gnu-build-system)
    (arguments
     `(#:tests? #f ;no tests
       #:make-flags (list (string-append "prefix=" %output)
                          (string-append "libdir=" %output "/lib")
                          ;; EFIDIR denotes a subdirectory relative to the
                          ;; EFI System Partition where the loader will be
                          ;; installed (known as OS_VENDOR in the code).
                          ;; GRUB overrides this, as such it's only used if
                          ;; nothing else is specified on the command line.
                          "EFIDIR=gnu"
                          ;; Treat kernel headers as system headers to prevent
                          ;; warnings about conflicting types.
                          (string-append "C_INCLUDE_PATH="
                                         (assoc-ref %build-inputs "kernel-headers")
                                         "/include"))
       #:phases (modify-phases %standard-phases (delete 'configure))))
    (native-inputs
     `(("pkg-config" ,pkg-config)))
    (inputs
     `(("efivar" ,efivar)
       ("popt" ,popt)))
    (home-page "https://github.com/rhinstaller/efibootmgr")
    (synopsis "Modify the Extensible Firmware Interface (EFI) boot manager")
    (description
     "@code{efibootmgr} is a user-space application to modify the Intel
Extensible Firmware Interface (EFI) Boot Manager.  This application can
create and destroy boot entries, change the boot order, change the next
running boot option, and more.")
    (license license:gpl2+)))

(define-public sysstat
  (package
    (name "sysstat")
    (version "11.4.3")
    (source (origin
              (method url-fetch)
              (uri (string-append "http://perso.orange.fr/sebastien.godard/"
                                  "sysstat-" version ".tar.xz"))
              (sha256
               (base32
                "1ryf9myjzpa2279i3rvsh6fr5psm6qvr5r9kbm1sxyspapxcms82"))))
    (build-system gnu-build-system)
    (arguments
     `(#:tests? #f ; No test suite.
       ;; Without this flag, it tries to install the man pages with group 'root'
       ;; and fails because /etc/passwd lacks an entry for the root user.
       #:configure-flags
       (list "--disable-file-attr"
             (string-append "conf_dir=" (assoc-ref %outputs "out") "/etc"))
       #:phases
       (modify-phases %standard-phases
         ;; The build process tries to create '/var/lib/sa', so we skip that
         ;; instruction.
         (add-after 'build 'skip-touching-var
           (lambda _
             (substitute* "Makefile"
               (("mkdir -p \\$\\(DESTDIR\\)\\$\\(SA_DIR\\)")
                ""))
             #t)))))
    (home-page "http://sebastien.godard.pagesperso-orange.fr/")
    (synopsis "Performance monitoring tools for Linux")
    (description "The sysstat utilities are a collection of performance
monitoring tools for Linux.  These include @code{mpstat}, @code{iostat},
@code{tapestat}, @code{cifsiostat}, @code{pidstat}, @code{sar}, @code{sadc},
@code{sadf} and @code{sa}.")
    (license license:gpl2+)))

(define-public light
  (package
    (name "light")
    (version "1.2")
    (source (origin
              (method url-fetch)
              (uri (string-append
                     "https://github.com/haikarainen/light/archive/v"
                     version ".tar.gz"))
              (sha256
               (base32
                "1gfvsw7gh5pis733l7j54vzp272pvjyzbg8a0pvapfmg0s7mip97"))
              (file-name (string-append name "-" version ".tar.gz"))))
    (build-system gnu-build-system)
    (native-inputs
     `(("autoconf" ,autoconf)
       ("automake" ,automake)))
    (home-page "https://haikarainen.github.io/light/")
    (synopsis "GNU/Linux application to control backlights")
    (description
     "Light is a program to send commands to screen backlight controllers
under GNU/Linux.  Features include:

@itemize
@item It does not rely on X.
@item Light can automatically figure out the best controller to use, making
full use of underlying hardware.
@item It is possible to set a minimum brightness value, as some controllers
set the screen to be pitch black at a vaĺue of 0 (or higher).
@end itemize

Light is the successor of lightscript.")
    (license license:gpl3+)))

(define-public brightnessctl
  (let ((commit "6a791e7694aeeb5d027f71c6098e5182cf03371c"))
    (package
      (name "brightnessctl")
      (version (git-version "0.4" "0" commit))
      (source (origin
                (method git-fetch)
                (uri (git-reference
                      (url "https://github.com/Hummer12007/brightnessctl/")
                      (commit commit)))
                (file-name (git-file-name name version))
                (sha256
                 (base32
                  "1n1gb8ldgqv3vs565yhk1w4jfvrviczp94r8wqlkv5q6ab43c8w9"))))
      (build-system gnu-build-system)
      (arguments
       '(#:tests? #f                    ; no tests
         #:make-flags (list "CC=gcc"
                            (string-append "PREFIX=" %output)
                            (string-append "UDEVDIR=" %output "/lib/udev/rules.d/"))
         #:phases
         (modify-phases %standard-phases
           (delete 'configure)
           (add-after 'unpack 'adjust-udev-rules
             (lambda _
               (substitute* "90-brightnessctl.rules"
                 (("/bin/") "/run/current-system/profile/bin/"))
               #t)))))
      (home-page "https://github.com/Hummer12007/brightnessctl")
      (synopsis "Backlight and LED brightness control")
      (description
       "This program allows you read and control device brightness.  Devices
include backlight and LEDs.  It can also preserve current brightness before
applying the operation, such as on lid close.

The appropriate permissions must be set on the backlight or LED control
interface in sysfs, which can be accomplished with the included udev rules.")
      (license license:expat))))

(define-public tlp
  (package
    (name "tlp")
    (version "1.2.2")
    (source (origin
              (method url-fetch)
              (uri (string-append
                    "https://github.com/linrunner/"
                    (string-upcase name)
                    "/archive/" version ".tar.gz"))
              (file-name (string-append name "-" version ".tar.gz"))
              (sha256
               (base32
                "059kxrpxx580mm6p0z2a421nxngszyh4yqqhbgvn04b6a7dbsa2w"))))
    (inputs `(("bash" ,bash)
              ("dbus" ,dbus)
              ("ethtool" ,ethtool)
              ("eudev" ,eudev)
              ("grep" ,grep)
              ("hdparm" ,hdparm)
              ("inetutils" ,inetutils)
              ("iw" ,iw)
              ("kmod" ,kmod)
              ("pciutils" ,pciutils)
              ("perl" ,perl)
              ("rfkill" ,rfkill)
              ("sed" ,sed)
              ("usbutils" ,usbutils)
              ("util-linux" ,util-linux)
              ("wireless-tools" ,wireless-tools)
              ,@(if (let ((system (or (%current-target-system)
                                      (%current-system))))
                      (or (string-prefix? "i686-" system)
                          (string-prefix? "x86_64-" system)))
                    `(("x86-energy-perf-policy" ,x86-energy-perf-policy))
                    '())))
    (build-system gnu-build-system)
    (arguments
     `(#:modules ((guix build gnu-build-system)
                  (guix build utils)
                  (srfi srfi-1))
       #:phases
       (modify-phases %standard-phases
         (delete 'configure)            ; no configure script
         (add-before 'build 'setenv
           (lambda* (#:key outputs #:allow-other-keys)
             (let ((out (assoc-ref outputs "out")))
               (setenv "TLP_WITH_SYSTEMD" "0")
               (setenv "TLP_NO_INIT" "1")
               (setenv "TLP_NO_PMUTILS" "1")
               (setenv "TLP_SBIN" (string-append out "/bin"))
               (setenv "TLP_BIN" (string-append out "/bin"))
               (setenv "TLP_TLIB" (string-append out "/share/tlp"))
               (setenv "TLP_FLIB" (string-append out "/share/tlp/func.d"))
               (setenv "TLP_ULIB" (string-append out "/lib/udev"))
               (setenv "TLP_CONF" "/etc/tlp")
               (setenv "TLP_ELOD"
                       (string-append out "/lib/elogind/system-sleep"))
               (setenv "TLP_SHCPL"
                       (string-append out "/share/bash-completion/completions"))
               (setenv "TLP_MAN" (string-append out "/share/man"))
               (setenv "TLP_META" (string-append out "/share/metainfo"))
               #t)))
         (delete 'check)                ; no tests
         (add-before 'install 'fix-installation
           (lambda _
             ;; Stop the Makefile from trying to create system directories.
             (substitute* "Makefile"
               (("\\[ -f \\$\\(_CONF\\) \\]") "#")
               (("install -d -m 755 \\$\\(_VAR\\)") "#"))
             #t))
         (replace 'install
           (lambda _
             (invoke "make" "install-tlp" "install-man")))
         (add-after 'install 'wrap
           (lambda* (#:key inputs outputs #:allow-other-keys)
             (let* ((bin (string-append (assoc-ref outputs "out") "/bin"))
                    (bin-files (find-files bin ".*")))
               (define (bin-directory input-name)
                 (let ((p (assoc-ref inputs input-name)))
                   (and p (string-append p "/bin"))))
               (define (sbin-directory input-name)
                 (string-append (assoc-ref inputs input-name) "/sbin"))
               (for-each (lambda (program)
                           (wrap-program program
                             `("PATH" ":" prefix
                               ,(append
                                 (filter-map bin-directory
                                             '("bash"
                                               "coreutils"
                                               "dbus"
                                               "eudev"
                                               "grep"
                                               "inetutils"
                                               "kmod"
                                               "perl"
                                               "sed"
                                               "usbutils"
                                               "util-linux"
                                               "x86-energy-perf-policy"))
                                 (filter-map sbin-directory
                                             '("ethtool"
                                               "hdparm"
                                               "iw"
                                               "pciutils"
                                               "rfkill"
                                               "wireless-tools"))))))
                         bin-files)
               #t))))))
    (home-page "http://linrunner.de/en/tlp/tlp.html")
    (synopsis "Power management tool for Linux")
    (description "TLP is a power management tool for Linux.  It comes with
a default configuration already optimized for battery life.  Nevertheless,
TLP is customizable to fulfil system requirements.  TLP settings are applied
every time the power supply source is changed.")
    ;; 'COPYING' is a custom version that says that one file is GPLv3+ and the
    ;; rest is GPLv2+.
    (license (list license:gpl2+ license:gpl3+))))

(define-public lshw
  (package
    (name "lshw")
    (version "B.02.18")
    (source (origin
              (method url-fetch)
              (uri (string-append "https://www.ezix.org/software/"
                                  "files/lshw-" version
                                  ".tar.gz"))
              (sha256
               (base32
                "0brwra4jld0d53d7jsgca415ljglmmx1l2iazpj4ndilr48yy8mf"))))
    (build-system gnu-build-system)
    (arguments
      `(#:phases (modify-phases %standard-phases (delete 'configure))
        #:tests? #f ; no tests
        #:make-flags
          (list (string-append "PREFIX=" (assoc-ref %outputs "out")))))
    (synopsis "List hardware information")
    (description
     "@command{lshw} (Hardware Lister) is a small tool to provide
detailed information on the hardware configuration of the machine.
It can report exact memory configuration, firmware version, mainboard
configuration, CPU version and speed, cache configuration, bus speed,
and more on DMI-capable x86 or EFI (IA-64) systems and on some PowerPC
machines (PowerMac G4 is known to work).")
    (home-page "https://www.ezix.org/project/wiki/HardwareLiSter")
    (license license:gpl2+)))

(define-public libmnl
  (package
    (name "libmnl")
    (version "1.0.4")
    (source
      (origin
        (method url-fetch)
        (uri (string-append "mirror://netfilter.org/libmnl/"
                            "libmnl-" version ".tar.bz2"))
        (sha256
         (base32
          "108zampspaalv44zn0ar9h386dlfixpd149bnxa5hsi8kxlqj7qp"))))
    (build-system gnu-build-system)
    (home-page "https://www.netfilter.org/projects/libmnl/")
    (synopsis "Netlink utility library")
    (description "Libmnl is a minimalistic user-space library oriented to
Netlink developers.  There are a lot of common tasks in parsing, validating,
constructing of both the Netlink header and TLVs that are repetitive and easy to
get wrong.  This library aims to provide simple helpers that allows you to
re-use code and to avoid re-inventing the wheel.")
    (license license:lgpl2.1+)))

(define-public libnftnl
  (package
    (name "libnftnl")
    (version "1.1.3")
    (source
     (origin
       (method url-fetch)
       (uri (string-append "mirror://netfilter.org/libnftnl/"
                           "libnftnl-" version ".tar.bz2"))
       (sha256
        (base32 "03xszkcpqk3s1rqc6vh7g5j13kh3d3yjnvjhk5scds3an39rgp92"))))
    (build-system gnu-build-system)
    (native-inputs
     `(("pkg-config" ,pkg-config)))
    (inputs
     `(("libmnl" ,libmnl)))
    (home-page "https://www.netfilter.org/projects/libnftnl/index.html")
    (synopsis "Netlink programming interface to the Linux nf_tables subsystem")
    (description "Libnftnl is a userspace library providing a low-level netlink
programming interface to the in-kernel nf_tables subsystem.  The library
libnftnl has been previously known as libnftables.  This library is currently
used by nftables.")
    (license license:gpl2+)))

(define-public nftables
  (package
    (name "nftables")
    (version "0.9.0")
    (source
     (origin
       (method url-fetch)
       (uri (string-append "http://www.nftables.org/projects/nftables"
                           "/files/nftables-" version ".tar.bz2"))
       (sha256
        (base32
         "14bygs6vg2v448cw5r4pxqi8an29hw0m9vab8hpmgjmrzjsq30dd"))))
    (build-system gnu-build-system)
    (arguments `(#:configure-flags
                 '("--disable-man-doc"))) ; FIXME: Needs docbook2x.
    (inputs `(("bison" ,bison)
              ("flex" ,flex)
              ("gmp" ,gmp)
              ("libmnl" ,libmnl)
              ("libnftnl" ,libnftnl)
              ("readline" ,readline)))
    (native-inputs `(("pkg-config" ,pkg-config)))
    (home-page "http://www.nftables.org")
    (synopsis "Userspace utility for Linux packet filtering")
    (description "nftables is the project that aims to replace the existing
{ip,ip6,arp,eb}tables framework.  Basically, this project provides a new packet
filtering framework, a new userspace utility and also a compatibility layer for
{ip,ip6}tables.  nftables is built upon the building blocks of the Netfilter
infrastructure such as the existing hooks, the connection tracking system, the
userspace queueing component and the logging subsystem.")
    (license license:gpl2)))

(define-public proot
  (package
    (name "proot")
    (version "5.1.0")
    (source
     (origin
       (method git-fetch)
       (uri (git-reference
             (url "https://github.com/proot-me/PRoot.git")
             (commit (string-append "v" version))))
       (file-name (git-file-name name version))
       (sha256
        (base32 "0azsqis99gxldmbcg43girch85ysg4hwzf0h1b44bmapnsm89fbz"))
       (patches (search-patches "proot-test-fhs.patch"))))
    (build-system gnu-build-system)
    (arguments
     '(#:make-flags '("-C" "src")

       #:phases (modify-phases %standard-phases
                  (delete 'configure)
                  (add-before 'build 'set-shell-file-name
                    (lambda* (#:key inputs #:allow-other-keys)
                      (substitute* (find-files "src" "\\.[ch]$")
                        (("\"/bin/sh\"")
                         (string-append "\""
                                        (assoc-ref inputs "bash")
                                        "/bin/sh\"")))
                      #t))
                  (add-before 'check 'fix-fhs-assumptions-in-tests
                    (lambda _
                      (substitute* "tests/test-c6b77b77.mk"
                        (("/bin/bash") (which "bash"))
                        (("/usr/bin/test") (which "test")))
                      (substitute* '("tests/test-16573e73.c")
                        (("/bin/([a-z-]+)" _ program)
                         (which program)))

                      (substitute* (find-files "tests" "\\.sh$")
                        ;; Some of the tests try to "bind-mount" /bin/true.
                        (("-b /bin/true:")
                         (string-append "-b " (which "true") ":"))
                        ;; Likewise for /bin.
                        (("-b /bin:") "-b /gnu:")
                        ;; Others try to run /bin/sh.
                        (("/bin/sh") (which "sh"))
                        ;; Others assume /etc/fstab exists.
                        (("/etc/fstab") "/etc/passwd"))

                      (substitute* "tests/GNUmakefile"
                        (("-b /bin:") "-b /gnu:"))

                      ;; XXX: This test fails in an obscure corner case, just
                      ;; skip it.
                      (delete-file "tests/test-kkkkkkkk.c")

                      #t))
                  (replace 'check
                    (lambda _
                      (let ((n (parallel-job-count)))
                        ;; For some reason we get lots of segfaults with
                        ;; seccomp support (x86_64, Linux-libre 4.11.0).
                        (setenv "PROOT_NO_SECCOMP" "1")

                        ;; Most of the tests expect "/bin" to be in $PATH so
                        ;; they can run things that live in $ROOTFS/bin.
                        (setenv "PATH"
                                (string-append (getenv "PATH") ":/bin"))

                        (invoke "make" "check" "-C" "tests"
                                ;;"V=1"
                                "-j" (number->string n)))))
                  (replace 'install
                    (lambda* (#:key outputs #:allow-other-keys)
                      ;; The 'install' rule does nearly nothing.
                      (let* ((out (assoc-ref outputs "out"))
                             (man1 (string-append out "/share/man/man1")))
                        ;; TODO: 'make install-care' (does not even
                        ;; build currently.)
                        (invoke "make" "-C" "src" "install"
                                (string-append "PREFIX=" out))

                        (mkdir-p man1)
                        (copy-file "doc/proot/man.1"
                                   (string-append man1 "/proot.1"))
                        #t))))))
    (native-inputs `(("which" ,which)

                     ;; For 'mcookie', used by some of the tests.
                     ("util-linux" ,util-linux)))
    (inputs `(("talloc" ,talloc)))
    (home-page "https://github.com/proot-me/PRoot")
    (synopsis "Unprivileged chroot, bind mount, and binfmt_misc")
    (description
     "PRoot is a user-space implementation of @code{chroot}, @code{mount --bind},
and @code{binfmt_misc}.  This means that users don't need any privileges or
setup to do things like using an arbitrary directory as the new root
file system, making files accessible somewhere else in the file system
hierarchy, or executing programs built for another CPU architecture
transparently through QEMU user-mode.  Also, developers can use PRoot as a
generic process instrumentation engine thanks to its extension mechanism.
Technically PRoot relies on @code{ptrace}, an unprivileged system-call
available in the kernel Linux.")
    (license license:gpl2+)))

(define-public proot-static
  (package
    (inherit proot)
    (name "proot-static")
    (synopsis
     "Unprivileged chroot, bind mount, and binfmt_misc (statically linked)")
    (inputs `(("talloc" ,talloc/static)))
    (arguments
     (substitute-keyword-arguments (package-arguments proot)
       ((#:make-flags flags)
        `(cons "LDFLAGS = -ltalloc -static -static-libgcc" ,flags))
       ((#:phases phases)
        `(modify-phases ,phases
           (add-after 'strip 'remove-store-references
             (lambda* (#:key outputs #:allow-other-keys)
               (let* ((out (assoc-ref outputs "out")))
                 (with-directory-excursion out
                   (remove-store-references "bin/proot")
                   #t))))))
       ((#:allowed-references _ '("out"))
        '("out"))))))

(define-public cpuid
  (package
    (name "cpuid")
    (version "20180519")
    (source (origin
              (method url-fetch)
              (uri (string-append "http://www.etallen.com/cpuid/cpuid-"
                                  version ".src.tar.gz"))
              (sha256
               (base32
                "16pzwyifc9glpk1hm6bqb5d1a7cw0qnqiamh5sbvqg7j6sz26y4n"))))
    (build-system gnu-build-system)
    (arguments
     '(#:make-flags '("CC=gcc")
       #:tests? #f                      ; no tests
       #:phases (modify-phases %standard-phases
                  (delete 'configure)   ; no configure script
                  (add-before 'install 'fix-makefile
                    (lambda* (#:key outputs #:allow-other-keys)
                      (substitute* "Makefile"
                        (("\\$\\(BUILDROOT\\)/usr") (assoc-ref outputs "out")))
                      ;; Make the compressed manpages writable so that the
                      ;; reset-gzip-timestamps phase does not error out.
                      (substitute* "Makefile"
                        (("-m 444") "-m 644"))
                      #t)))))
    (inputs `(("perl" ,perl)))
    (supported-systems '("i686-linux" "x86_64-linux"))
    (home-page "http://www.etallen.com/cpuid.html")
    (synopsis "Linux tool to dump x86 CPUID information about the CPU(s)")
    (description "cpuid dumps detailed information about the CPU(s) gathered
from the CPUID instruction, and also determines the exact model of CPU(s).  It
supports Intel, AMD, and VIA CPUs, as well as older Transmeta, Cyrix, UMC,
NexGen, Rise, and SiS CPUs.")
    (license license:gpl2+)))

(define-public jmtpfs
  (package
    (name "jmtpfs")
    (version "0.5")
    (source
      (origin
        (method url-fetch)
        (uri (string-append "https://github.com/JasonFerrara/jmtpfs/archive/v"
                            version ".tar.gz"))
        (file-name (string-append name "-" version ".tar.gz"))
        (sha256
         (base32
          "10v8d7mmx8b8123x5f9y9zaaa428ms6wkngwn2ra71n5a53wrjn0"))))
    (build-system gnu-build-system)
    (inputs
     `(("file" ,file)
       ("fuse" ,fuse)
       ("libmtp" ,libmtp)))
    (native-inputs
     `(("pkg-config" ,pkg-config)))
    (home-page "https://github.com/JasonFerrara/jmtpfs")
    (synopsis "Use a FUSE file system to access data over MTP")
    (description "jmtpfs uses FUSE (file system in userspace) to provide access
to data over the Media Transfer Protocol (MTP).  Unprivileged users can mount
the MTP device as a file system.")
    (license license:gpl3)))

(define-public procenv
  (package
   (name "procenv")
   (version "0.50")
   (source
    (origin
     (method url-fetch)
     (uri (string-append "https://github.com/jamesodhunt/procenv/archive/"
                         version ".tar.gz"))
     (file-name (string-append name "-" version ".tar.gz"))
     (sha256
      (base32 "0dvscyf47i3j5ay0amncqmqw9kd916689r2pqdvpnsrhp6j46zp1"))))
   (build-system gnu-build-system)
   (arguments `(#:configure-flags '("--disable-silent-rules")))
   (native-inputs `(("pkg-config" ,pkg-config)))
   (inputs `(("expat" ,expat) ("libcap" ,libcap) ("check" ,check)
             ("groff" ,groff)           ; for tests
             ("libselinux" ,libselinux)))
   (synopsis "Utility to show process environment")
   (description "Procenv is a command-line tool that displays as much detail about
itself and its environment as possible.  It can be used as a test
tool, to understand the type of environment a process runs in, and for
comparing system environments.")
   (home-page "http://github.com/jamesodhunt/procenv/")
   (license license:gpl3+)))

(define-public libfabric
  (package
    (name "libfabric")
    (version "1.4.1")
    (source
     (origin
       (method url-fetch)
       (uri
        (string-append "https://github.com/ofiwg/libfabric/releases/download/v"
                       version "/libfabric-" version ".tar.bz2"))
       (sha256
        (base32 "19l2m1frna1l765z4j7wl8hp4rb9wrh0hy5496685hd183hmy5pv"))))
    (build-system gnu-build-system)
    (inputs `(("rdma-core" ,rdma-core)
              ,@(match (%current-system)
                       ((member (package-supported-systems psm))
                        `(("psm" ,psm)))
                       (_ `()))
              ("libnl" ,libnl)))
    (home-page "https://ofiwg.github.io/libfabric/")
    (synopsis "Open Fabric Interfaces")
    (description
     "OpenFabrics Interfaces (OFI) is a framework focused on exporting fabric
communication services to applications.  OFI is best described as a collection
of libraries and applications used to export fabric services.  The key
components of OFI are: application interfaces, provider libraries, kernel
services, daemons, and test applications.

Libfabric is a core component of OFI.  It is the library that defines and
exports the user-space API of OFI, and is typically the only software that
applications deal with directly.  It works in conjunction with provider
libraries, which are often integrated directly into libfabric.")
    (license (list license:bsd-2 license:gpl2)))) ;dual

(define-public psm
  (package
    (name "psm")
    (version "3.3.20170428")
    (home-page "https://github.com/intel/psm")
    (source
     (origin
       (method git-fetch)
       (uri (git-reference (url home-page)
                           (commit "604758e76dc31e68d1de736ccf5ddf16cb22355b")))
       (file-name (string-append "psm-" version ".tar.gz"))
       (sha256
        (base32 "0nsb325dmhn5ia3d2cnksqr0gdvrrx2hmvlylfgvmaqdpq76zm85"))
       (patches (search-patches
                 "psm-arch.patch"     ; uname -p returns "unknown" on Debian 9
                 "psm-ldflags.patch"  ; build shared lib with LDFLAGS
                 "psm-repro.patch"))))  ; reproducibility
    (build-system gnu-build-system)
    (inputs `(("libuuid" ,util-linux)))
    (arguments
     '(#:make-flags `("PSM_USE_SYS_UUID=1" "CC=gcc" "WERROR="
                      ,(string-append "INSTALL_PREFIX=" %output)
                      ,(string-append "LDFLAGS=-Wl,-rpath=" %output "/lib"))
       #:tests? #f
       #:phases (modify-phases %standard-phases
                  (delete 'configure)
                  (add-after 'unpack 'patch-/usr/include
                    (lambda _
                      (substitute* "Makefile"
                        (("\\$\\{DESTDIR}/usr/include")
                         (string-append %output "/include")))
                      (substitute* "Makefile"
                        (("/lib64") "/lib"))
                      #t))
                  (add-after 'unpack 'patch-sysmacros
                    (lambda _
                      (substitute* "ipath/ipath_proto.c"
                        (("#include <sys/poll.h>" m)
                         (string-append m "\n"
                                        "#include <sys/sysmacros.h>")))
                      #t)))))
    (synopsis "Intel Performance Scaled Messaging (PSM) Libraries")
    (description
     "The PSM Messaging API, or PSM API, is Intel's low-level user-level
communications interface for the True Scale family of products.  PSM users are
enabled with mechanisms necessary to implement higher level communications
interfaces in parallel environments.")
    ;; Only Intel-compatable processors are supported.
    (supported-systems '("i686-linux" "x86_64-linux"))
    (license (list license:bsd-2 license:gpl2)))) ;dual

(define-public snapscreenshot
  (package
    (name "snapscreenshot")
    (version "1.0.14.3")
    (source
     (origin
       (method url-fetch)
       (uri (string-append "http://bisqwit.iki.fi/src/arch/"
                           name "-" version ".tar.bz2"))
       (sha256
        (base32 "0gzvqsbf6a2sbd1mqvj1lbm57i2bm5k0cr6ncr821d1f32gw03mk"))))
    (build-system gnu-build-system)
    (arguments
     `(#:make-flags
       (let ((out (assoc-ref %outputs "out")))
         (list (string-append "BINDIR=" out "/bin")
               (string-append "MANDIR=" out "/share/man")))
       #:tests? #f                      ; no test suite
       #:phases
       (modify-phases %standard-phases
         (delete 'configure)            ; ./configure is a snarky no-op
         (add-before 'install 'fix-ownership
           ;; Install binaries owned by ‘root’ instead of the nonexistent ‘bin’.
           (lambda _
             (substitute* "depfun.mak"
               ((" -o bin -g bin ") " "))
             #t))
         (add-before 'install 'create-output-directories
           (lambda* (#:key outputs #:allow-other-keys)
             (let ((out (assoc-ref outputs "out")))
               (mkdir-p (string-append out "/share/man/man1"))
               #t))))))
    (home-page "https://bisqwit.iki.fi/source/snapscreenshot.html")
    (synopsis "Take screenshots of one or more Linux text consoles")
    (description
     "snapscreenshot saves a screenshot of one or more Linux text consoles as a
Targa (@dfn{.tga}) image.  It can be used by anyone with read access to the
relevant @file{/dev/vcs*} file(s).")
    (license license:gpl2)))

(define-public fbcat
  (package
    (name "fbcat")
    (version "0.5.1")
    (source
     (origin
       (method url-fetch)
       (uri (string-append "https://github.com/jwilk/fbcat/releases/download/"
                           version "/" name "-" version ".tar.gz"))
       (sha256
        (base32 "0pj9hxmwhbz6kmd7847yx2jh1scl9l25zgndyi8s9vlzdkq2q8d7"))))
    (build-system gnu-build-system)
    (inputs
     ;; The ‘fbgrab’ wrapper can use one of several PPM-to-PNG converters.  We
     ;; choose netpbm simply because it's the smallest.  It still adds ~94 MiB
     ;; to an otherwise tiny package, so we put ‘fbgrab’ in its own output.
     `(("pnmtopng" ,netpbm)))
    (outputs (list "out" "fbgrab"))
    (arguments
     `(#:make-flags
       (list "CC=gcc"
             (string-append "PREFIX=" (assoc-ref %outputs "out")))
       #:tests? #f                      ; no tests
       #:phases
       (modify-phases %standard-phases
         (delete 'configure)            ; no configure script
         (add-after 'build 'qualify-references
           (lambda* (#:key inputs outputs #:allow-other-keys)
             (let* ((pnmtopng (assoc-ref inputs "pnmtopng"))
                    (out (assoc-ref outputs "out")))
               (substitute* "fbgrab"
                 (("fbcat" all)
                  (string-append out "/bin/" all))
                 (("pnmtopng" all)
                  (string-append pnmtopng "/bin/" all)))
               #t)))
         (add-after 'install 'split-fbgrab-output
           (lambda* (#:key outputs #:allow-other-keys)
             (let* ((out (assoc-ref outputs "out"))
                    (out:fbgrab (assoc-ref outputs "fbgrab")))
               (for-each (lambda (file)
                           (let ((old (string-append out "/" file))
                                 (new (string-append out:fbgrab "/" file)))
                             (mkdir-p (dirname new))
                             (rename-file old new)))
                         (list "bin/fbgrab"
                               "share/man/man1/fbgrab.1"))
               #t))))))
    (home-page "https://jwilk.net/software/fbcat")
    (synopsis "Take a screenshot of the contents of the Linux framebuffer")
    (description
     "fbcat saves the contents of the Linux framebuffer (@file{/dev/fb*}), or
a dump therof.  It supports a wide range of drivers and pixel formats.
@command{fbcat} can take screenshots of virtually any application that can be
made to write its output to the framebuffer, including (but not limited to)
text-mode or graphical applications that don't use a display server.

Also included is @command{fbgrab}, a wrapper around @command{fbcat} that
emulates the behaviour of Gunnar Monell's older fbgrab utility.")
    (license license:gpl2)))

(define-public libcgroup
  (package
    (name "libcgroup")
    (version "0.41")
    (source
     (origin
       (method url-fetch)
       (uri (string-append
             "mirror://sourceforge/libcg/" name "/"
             version "/" name "-" version ".tar.bz2"))
       (sha256
        (base32 "0lgvyq37gq84sk30sg18admxaj0j0p5dq3bl6g74a1ppgvf8pqz4"))))
    (build-system gnu-build-system)
    (arguments
     `(#:tests? #f))
    (native-inputs
     `(("bison" ,bison)
       ("flex" ,flex)))
    (inputs
     `(("linux-pam" ,linux-pam)))
    (home-page "https://sourceforge.net/projects/libcg/")
    (synopsis "Control groups management tools")
    (description "Control groups is Linux kernel method for process resource
restriction, permission handling and more.  This package provides userspace
interface to this kernel feature.")
    (license license:lgpl2.1)))

(define-public mbpfan
  (package
    (name "mbpfan")
    (version "2.1.1")
    (source
     (origin
       (method git-fetch)
       (uri (git-reference
             (url "https://github.com/dgraziotin/mbpfan.git")
             (commit (string-append "v" version))))
       (file-name (git-file-name name version))
       (sha256
        (base32 "0aijyxrqh01x0s80yr4cgxgd001iiqqph65pxvby7f0wz8lnxnqj"))))
    (build-system gnu-build-system)
    (arguments
     '(#:tests? #f                      ; tests ask to be run as root
       #:make-flags (let ((out (assoc-ref %outputs "out")))
                      (list (string-append "DESTDIR=" out)
                            "CC=gcc"))
       #:phases
       (modify-phases %standard-phases
         (add-after 'unpack 'patch-paths
           (lambda _
             (substitute* "Makefile"
               (("/usr") ""))
             #t))
         (delete 'configure))))         ; there's no configure phase
    (home-page "https://github.com/dgraziotin/mbpfan")
    (synopsis "Control fan speed on Macbooks")
    (description
     "mbpfan is a fan control daemon for Apple Macbooks.  It uses input from
the @code{coretemp} module and sets the fan speed using the @code{applesmc}
module.  It can be executed as a daemon or in the foreground with root
privileges.")
    (license license:gpl3+)))

(define-public psm2
  (package
    (name "psm2")
    (version "10.3-46")
    (source (origin
              (method git-fetch)
              (uri (git-reference
                    (url "https://github.com/intel/opa-psm2.git")
                    (commit (string-append "PSM2_" version))))
              (file-name (git-file-name name version))
              (sha256
               (base32
                "0wadphv4rl5p38x6a3dgpbijlzqdvcn02cfafnp72nh9faz0zvlx"))))
    (build-system gnu-build-system)
    (arguments
     '(#:make-flags
       `(,(string-append "LDFLAGS=-Wl,-rpath=" %output "/lib"))
       #:tests? #f
       #:phases (modify-phases %standard-phases
                  (delete 'configure)
                  (add-after 'unpack 'patch-Makefiles
                    (lambda _
                      (substitute* "Makefile"
                        (("/lib64") "/lib")
                        (("/usr") ""))
                      (substitute* "compat/Makefile"
                        (("/lib64") "/lib")
                        (("/usr") ""))
                      #t))
                  (replace 'install
                    (lambda _
                      (setenv "DESTDIR" %output)
                      (invoke "make" "install")
                      #t)))))
    (inputs
     `(("rdma-core" ,rdma-core)
       ("numactl" ,numactl)))
    (synopsis "Intel Performance Scaled Messaging 2 (PSM2) library")
    (description
     "This package is low-level user-level Intel's communications interface.
The PSM2 API is a high-performance vendor-specific protocol that provides a
low-level communications interface for the Intel Omni-Path family of
high-speed networking devices.")
    (home-page "https://github.com/intel/opa-psm2")
    ;; Only the x86_64 architecure is supported.
    (supported-systems '("x86_64-linux"))
    (license (list license:bsd-3 license:gpl2)))) ; dual

(define-public libpfm4
  (package
    (name "libpfm4")
    (version "4.9.0")
    (source (origin
              (method url-fetch)
              (uri (string-append "mirror://sourceforge/perfmon2/"
                                  name "/libpfm-" version ".tar.gz"))
              (sha256
               (base32
                "1qp4g4n6dw42p2w5rkwzdb7ynk8h7g5vg01ybpmvxncgwa7bw3yv"))))
    (build-system gnu-build-system)
    (arguments
     '(#:modules ((guix build utils)
                  (guix build gnu-build-system))
       #:phases (modify-phases %standard-phases
                  (delete 'configure)
                  (delete 'check)
                  (replace 'build
                    (lambda* (#:key inputs outputs #:allow-other-keys)
                      (let* ((out (assoc-ref outputs "out")))
                        (setenv "CC" "gcc")
                        (invoke "make")
                        #t)))
                  (replace 'install
                    (lambda* (#:key outputs #:allow-other-keys)
                      (let* ((out (assoc-ref outputs "out")))
                        (invoke "make"
                                (string-append "PREFIX=" out)
                                "install")
                        #t))))))
    (synopsis "Performance event monitoring library")
    (description
     "This package provides a library called libpfm4, which is used to develop
monitoring tools exploiting the performance monitoring events such as those
provided by the Performance Monitoring Unit (PMU) of modern processors.

Libpfm4 helps convert from an event name, expressed as a string, to the event
encoding that is either the raw event as documented by the hardware vendor or
the OS-specific encoding.  In the latter case, the library is able to prepare
the OS-specific data structures needed by the kernel to setup the event.

libpfm4 provides support for the @code{perf_events} interface, which was
introduced in Linux 2.6.31.")
    (home-page "http://perfmon2.sourceforge.net/")
    (license license:expat)))

(define-public libnfnetlink
  (package
    (name "libnfnetlink")
    (version "1.0.1")
    (source (origin
              (method url-fetch)
              (uri (string-append
                    "https://www.netfilter.org/projects/libnfnetlink/files/"
                    "libnfnetlink-" version ".tar.bz2"))
              (sha256
               (base32
                "06mm2x4b01k3m7wnrxblk9j0mybyr4pfz28ml7944xhjx6fy2w7j"))))
    (build-system gnu-build-system)
    (home-page "https://www.netfilter.org/projects/libnfnetlink/")
    (synopsis "Low-level netfilter netlink communication library")
    (description
     "@code{libnfnetlink} is the low-level library for netfilter related
kernel/userspace communication.  It provides a generic messaging
infrastructure for in-kernel netfilter subsystems (such as nfnetlink_log,
nfnetlink_queue, nfnetlink_conntrack) and their respective users and/or
management tools in userspace.")
    (license license:gpl2)))

(define-public go-netlink
  (package
    (name "go-netlink")
    (version "1.0.0")
    (source (origin
              (method git-fetch)
              (uri (git-reference
                    (url "https://github.com/vishvananda/netlink.git")
                    (commit (string-append "v" version))))
              (file-name (git-file-name name version))
              (sha256
               (base32
                "0hpzghf1a4cwawzhkiwdzin80h6hd09fskl77d5ppgc084yvj8x0"))))
    (build-system go-build-system)
    (arguments
     `(#:import-path "github.com/vishvananda/netlink"))
    (native-inputs
     `(("go-golang-org-x-sys-unix" ,go-golang-org-x-sys-unix)
       ("go-netns" ,go-netns)))
    (home-page "https://github.com/vishvananda/netlink")
    (synopsis "Simple netlink library for Go")
    (description "The netlink package provides a simple netlink library for
Go.  Netlink is the interface a user-space program in Linux uses to
communicate with the kernel.  It can be used to add and remove interfaces, set
IP addresses and routes, and configure IPsec.")
    (license license:asl2.0)))

(define-public xfsprogs
  (package
    (name "xfsprogs")
    (version "4.20.0")
    (source (origin
              (method url-fetch)
              (uri (string-append
                    "mirror://kernel.org/linux/utils/fs/xfs/xfsprogs/"
                    "xfsprogs-" version ".tar.gz"))
              (sha256
               (base32
                "0ss0r6jlxxinf9fhpc0fgf7b89n9mzirpa85xxjmi1ix9l6cls6x"))))
    (build-system gnu-build-system)
    (arguments
     `(#:tests? #f    ;kernel/user integration tests are in package "xfstests"
       #:phases (modify-phases %standard-phases
                  (add-after 'install 'install-headers
                    (lambda _
                      (invoke "make" "install-dev"))))))
    (native-inputs
     `(("gettext" ,gettext-minimal)
       ("util-linux" ,util-linux)))
    (home-page "https://xfs.wiki.kernel.org/")
    (synopsis "XFS file system tools")
    (description "This package provides commands to create and check XFS
file systems.")
    ;; The library "libhandle" and the headers in "xfslibs-dev" are
    ;; licensed under lgpl2.1. the other stuff is licensed under gpl2.
    (license (list license:gpl2 license:lgpl2.1))))

(define-public genext2fs
  (package
    (name "genext2fs")
    (version "1.4.1-4")
    (source (origin
              (method git-fetch)
              (uri (git-reference
                    (url "https://github.com/jeremie-koenig/genext2fs.git")
                    ;; 1.4.1-3 had a VCS tag but 1.4.1-4 doesn't.
                    (commit "9ee43894634998b0b2b309d636f25c64314c9421")))
              (file-name (git-file-name name version))
              (sha256
               (base32 "0ib5icn78ciz00zhc1bgdlrwaxvsdz7wnplwblng0jirwi9ml7sq"))))
    (build-system gnu-build-system)
    (arguments
     `(#:phases
       (modify-phases %standard-phases
         (add-after 'unpack 'apply-debian-patches
           ;; Debian changes (the revision after ‘-’ in VERSION) are
           ;; maintained as separate patches.  Apply those relevant to us.
           (lambda _
             (for-each
              (lambda (file-name)
                (invoke "patch" "-p1" "-i"
                        (string-append "debian/patches/" file-name)))
              (list "blocksize+creator.diff" ; add -B/-o options
                    "byteswap_fix.diff"))
             #t)))))
    (native-inputs
     `(("autoconf" ,autoconf)
       ("automake" ,automake)))
    (home-page "https://github.com/jeremie-koenig/genext2fs")
    (synopsis "Generate ext2 file system as a normal user")
    (description "This package provides a program to generate an ext2
file system as a normal (non-root) user.  It does not require you to mount
the image file to copy files on it, nor does it require that you become
the superuser to make device nodes.")
    (license license:gpl2)))

(define-public fakeroot
  (package
    (name "fakeroot")
    (version "1.23")
    (source (origin
              (method url-fetch)
              (uri (string-append "http://ftp.debian.org/debian/pool/main/f/"
                                  "fakeroot/fakeroot_" version ".orig.tar.xz"))
              (file-name (string-append name "-" version ".tar.gz"))
              (sha256
               (base32
                "1xpl0s2yjyjwlf832b6kbkaa5921liybaar13k7n45ckd9lxd700"))))
    (build-system gnu-build-system)
    (arguments
     `(#:phases
       (modify-phases %standard-phases
        (add-after 'configure 'patch-Makefile
          (lambda _
            ;; Note: The root of the problem is already in "Makefile.am".
            (substitute* "Makefile"
             (("/bin/sh") (which "sh")))
            #t))
        (add-after 'unpack 'patch-getopt
          (lambda*  (#:key inputs #:allow-other-keys)
            (substitute* "scripts/fakeroot.in"
             (("getopt")
              (string-append (assoc-ref inputs "util-linux")
                             "/bin/getopt")))
            #t))
        (add-before 'configure 'setenv
          (lambda _
            (setenv "LIBS" "-lacl")
            #t))
        (add-before 'check 'prepare-check
          (lambda _
            (setenv "SHELL" (which "bash"))
            (setenv "VERBOSE" "1")
            (substitute* "test/t.touchinstall"
             ;; We don't have the name of the root user, so use ID=0.
             (("grep root") "grep \"\\<0\\>\""))
            (substitute* "test/tartest"
             ;; We don't have the name of the root group, so use ID=0.
             (("ROOTGROUP=root") "ROOTGROUP=0")
             ;; We don't have the name of the daemon user, so use IDs.
             (("daemon:sys") "1:3")
             (("daemon:") "1:"))
            ;; We don't have an /etc/passwd entry for "root" - use numeric IDs.
            (substitute* "test/compare-tar"
             (("tar -tvf") "tar --numeric-owner -tvf"))
            #t)))))
    (native-inputs
     `(("acl" ,acl)
       ("sharutils" ,sharutils) ; for the tests
       ("xz" ,xz))) ; for the tests
    (inputs
     `(("libcap" ,libcap)
       ("util-linux" ,util-linux)))
    (synopsis "Provides a fake root environment")
    (description "@command{fakeroot} runs a command in an environment where
it appears to have root privileges for file manipulation. This is useful
for allowing users to create archives (tar, ar, .deb etc.) with files in
them with root permissions/ownership. Without fakeroot one would have to
have root privileges to create the constituent files of the archives with
the correct permissions and ownership, and then pack them up, or one would
have to construct the archives directly, without using the archiver.")
    (home-page "http://freshmeat.sourceforge.net/projects/fakeroot")
    (license license:gpl3+)))

(define-public inputattach
  (package
    (name "inputattach")
    (version "0.42.0")
    (source (origin
              (method git-fetch)
              (uri (git-reference
                    (url "https://github.com/linuxwacom/input-wacom.git")
                    (commit (string-append "input-wacom-" version))))
              (file-name (git-file-name name version))
              (sha256
               (base32 "04lnn7v0rm4ppbya140im5d4igcl6c1nrqpgbsr0i8wkral0nv7j"))))
    (build-system gnu-build-system)
    (arguments
     `(#:phases
       (modify-phases %standard-phases
         (delete 'bootstrap)
         (delete 'configure)
         (replace 'build
           (lambda* (#:key inputs #:allow-other-keys)
             (with-directory-excursion "inputattach"
               (invoke (string-append (assoc-ref inputs "gcc")
                                      "/bin/gcc")
                       "-O2" "-o" "inputattach" "inputattach.c"))
             #t))
         (delete 'check)
         (replace 'install
           (lambda* (#:key outputs #:allow-other-keys)
             (let ((target-dir (string-append
                                (assoc-ref outputs "out")
                                "/bin/")))
               (mkdir-p target-dir)
               (copy-file "inputattach/inputattach"
                          (string-append target-dir
                                         "inputattach"))
               #t))))))
    (home-page "https://linuxwacom.github.io/")
    (synopsis "Dispatch input peripherals events to a device file")
    (description "inputattach dispatches input events from several device
types and interfaces and translates so that the X server can use them.")
    (license license:gpl2+)))<|MERGE_RESOLUTION|>--- conflicted
+++ resolved
@@ -500,13 +500,8 @@
   (make-linux-libre-headers "4.19.56"
                             "1zqiic55viy065lhnkmhn33sz3bbbr2ykbm5f92yzd8lpc9zl7yx"))
 
-<<<<<<< HEAD
 (define-public linux-libre-headers linux-libre-headers-4.19.56)
-(define-public linux-libre linux-libre-5.1)
-=======
-(define-public linux-libre-headers linux-libre-headers-4.14.67)
 (define-public linux-libre linux-libre-5.2)
->>>>>>> 6bfcb729
 
 (define-public linux-libre-arm-generic
   (make-linux-libre %linux-libre-version
