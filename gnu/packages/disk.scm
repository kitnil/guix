;;; GNU Guix --- Functional package management for GNU
;;; Copyright © 2012, 2013 Nikita Karetnikov <nikita@karetnikov.org>
;;; Copyright © 2015 Mathieu Lirzin <mthl@gnu.org>
;;; Copyright © 2015 Mark H Weaver <mhw@netris.org>
;;; Copyright © 2016, 2018, 2019, 2020 Tobias Geerinckx-Rice <me@tobias.gr>
;;; Copyright © 2016, 2019, 2020 Efraim Flashner <efraim@flashner.co.il>
;;; Copyright © 2016 Jan Nieuwenhuizen <janneke@gnu.org>
;;; Copyright © 2016 Roel Janssen <roel@gnu.org>
;;; Copyright © 2016, 2017 Marius Bakke <mbakke@fastmail.com>
;;; Copyright © 2017 Hartmut Goebel <h.goebel@crazy-compilers.com>
;;; Copyright © 2017 Stefan Reichör <stefan@xsteve.at>
;;; Copyright © 2018 Vasile Dumitrascu <va511e@yahoo.com>
;;; Copyright © 2018 Eric Bavier <bavier@member.fsf.org>
;;; Copyright © 2018 Rutger Helling <rhelling@mykolab.com>
;;; Copyright © 2018, 2019 Pierre Neidhardt <mail@ambrevar.xyz>
;;; Copyright © 2019 Leo Famulari <leo@famulari.name>
;;; Copyright © 2019 Pierre Langlois <pierre.langlois@gmx.com>
;;; Copyright © 2020 Pkill -9 <pkill9@runbox.com>
;;;
;;; This file is part of GNU Guix.
;;;
;;; GNU Guix is free software; you can redistribute it and/or modify it
;;; under the terms of the GNU General Public License as published by
;;; the Free Software Foundation; either version 3 of the License, or (at
;;; your option) any later version.
;;;
;;; GNU Guix is distributed in the hope that it will be useful, but
;;; WITHOUT ANY WARRANTY; without even the implied warranty of
;;; MERCHANTABILITY or FITNESS FOR A PARTICULAR PURPOSE.  See the
;;; GNU General Public License for more details.
;;;
;;; You should have received a copy of the GNU General Public License
;;; along with GNU Guix.  If not, see <http://www.gnu.org/licenses/>.

(define-module (gnu packages disk)
  #:use-module (gnu packages)
  #:use-module (gnu packages autotools)
  #:use-module (gnu packages base)
  #:use-module (gnu packages bash)
  #:use-module (gnu packages c)
  #:use-module (gnu packages check)
  #:use-module (gnu packages compression)
  #:use-module (gnu packages crypto)
  #:use-module (gnu packages cryptsetup)
  #:use-module (gnu packages docbook)
  #:use-module (gnu packages documentation)
  #:use-module (gnu packages elf)
  #:use-module (gnu packages gettext)
  #:use-module (gnu packages glib)
  #:use-module (gnu packages gnome)
  #:use-module (gnu packages gnupg)
  #:use-module (gnu packages gtk)
  #:use-module (gnu packages guile)
  #:use-module (gnu packages linux)
  #:use-module (gnu packages ncurses)
  #:use-module (gnu packages nss)
  #:use-module (gnu packages perl)
  #:use-module (gnu packages pkg-config)
  #:use-module (gnu packages popt)
  #:use-module (gnu packages python)
  #:use-module (gnu packages python-xyz)
  #:use-module (gnu packages readline)
  #:use-module (gnu packages sphinx)
  #:use-module (gnu packages sqlite)
  #:use-module (gnu packages swig)
  #:use-module (gnu packages terminals)
  #:use-module (gnu packages textutils)
  #:use-module (gnu packages vim)
  #:use-module (gnu packages w3m)
  #:use-module (gnu packages web)
  #:use-module (gnu packages xml)
  #:use-module (guix build-system gnu)
  #:use-module (guix build-system go)
  #:use-module (guix build-system python)
  #:use-module (guix build-system trivial)
  #:use-module (guix build-system scons)
  #:use-module (guix download)
  #:use-module (guix git-download)
  #:use-module ((guix licenses) #:prefix license:)
  #:use-module (guix packages))

(define-public parted
  (package
    (name "parted")
    (version "3.3")
    (source (origin
              (method url-fetch)
              (uri (string-append "mirror://gnu/parted/parted-"
                                  version ".tar.xz"))
              (sha256
               (base32
                "0i1xp367wpqw75b20c3jnism3dg3yqj4a7a22p2jb1h1hyyv9qjp"))))
    (build-system gnu-build-system)
    (arguments
     `(#:phases
       (modify-phases %standard-phases
         (add-after 'unpack 'fix-locales-and-python
           (lambda* (#:key inputs #:allow-other-keys)
             (substitute* "tests/t0251-gpt-unicode.sh"
               (("C.UTF-8") "en_US.utf8")) ;not in Glibc locales
             (substitute* "tests/msdos-overlap"
               (("/usr/bin/python") (which "python")))
             #t)))))
    (inputs
     `(("lvm2" ,lvm2)
       ("readline" ,readline)
       ("util-linux" ,util-linux "lib")))
    (native-inputs
     `(("gettext" ,gettext-minimal)

       ;; For the tests.
       ("e2fsprogs" ,e2fsprogs)
       ("perl" ,perl)
       ("python" ,python-2)
       ("util-linux" ,util-linux)))
    (home-page "https://www.gnu.org/software/parted/")
    (synopsis "Disk partition editor")
    (description
     "GNU Parted is a package for creating and manipulating disk partition
tables.  It includes a library and command-line utility.")
    (license license:gpl3+)))

(define-public fdisk
  (package
    (name "fdisk")
    (version "2.0.0a1")
    (source
     (origin
      (method url-fetch)
      (uri (string-append "mirror://gnu/fdisk/gnufdisk-"
                          version ".tar.gz"))
      (sha256
       (base32
        "1d8za79kw8ihnp2br084rgyjv9whkwp7957rzw815i0izx6xhqy9"))))
    (build-system gnu-build-system)
    (inputs
     `(("gettext" ,gettext-minimal)
       ("guile" ,guile-1.8)
       ("util-linux" ,util-linux "lib")
       ("parted" ,parted)))
    ;; The build neglects to look for its own headers in its own tree.  A next
    ;; release should fix this, but may never come: GNU fdisk looks abandoned.
    (arguments
     `(#:phases
       (modify-phases %standard-phases
         (add-after 'unpack 'skip-broken-header-probes
           (lambda _
             (substitute* "backend/configure"
               (("gnufdisk-common.h .*") "\n"))
             #t)))
       #:make-flags (list (string-append "CPPFLAGS="
                                         " -I../common/include "
                                         " -I../debug/include "
                                         " -I../exception/include"))))
    (home-page "https://www.gnu.org/software/fdisk/")
    (synopsis "Low-level disk partitioning and formatting")
    (description
     "GNU fdisk provides a GNU version of the common disk partitioning tool
fdisk.  fdisk is used for the creation and manipulation of disk partition
tables, and it understands a variety of different formats.")
    (license license:gpl3+)))

(define-public gptfdisk
  (package
    (name "gptfdisk")
    (version "1.0.5")
    (source
     (origin
      (method url-fetch)
      (uri (string-append "mirror://sourceforge/gptfdisk/gptfdisk/"
                          version "/gptfdisk-" version ".tar.gz"))
      (sha256
       (base32 "0bybgp30pqxb6x5krxazkq4drca0gz4inxj89fpyr204rn3kjz8f"))))
    (build-system gnu-build-system)
    (inputs
     `(("gettext" ,gettext-minimal)
       ("ncurses" ,ncurses)
       ("popt" ,popt)
<<<<<<< HEAD
       ("util-linux" ,util-linux "lib"))) ;libuuid
=======
       ("util-linux" ,util-linux)))     ; libuuid
>>>>>>> c2d7e800
    (arguments
     `(#:test-target "test"
       #:phases
       (modify-phases %standard-phases
         (add-after 'unpack 'fix-include-directory
           (lambda _
             (substitute* "gptcurses.cc"
               (("ncursesw/ncurses.h") "ncurses.h"))
             #t))
         (delete 'configure)            ; no configure script
         (replace 'install
           ;; There's no ‘make install’ target.
           (lambda* (#:key outputs #:allow-other-keys)
             (let* ((out (assoc-ref outputs "out"))
                    (bin (string-append out "/bin"))
                    (man (string-append out "/share/man/man8")))
               (install-file "gdisk" bin)
               (install-file "sgdisk" bin)
               (install-file "cgdisk" bin)
               (install-file "fixparts" bin)
               (install-file "cgdisk.8" man)
               (install-file "fixparts.8" man)
               (install-file "gdisk.8" man)
               (install-file "sgdisk.8" man)))))))
    (home-page "http://www.rodsbooks.com/gdisk/")
    (synopsis "Low-level GPT disk partitioning and formatting")
    (description "GPT fdisk (aka gdisk) is a text-mode partitioning tool that
works on Globally Unique Identifier (@dfn{GUID}) Partition Table (@dfn{GPT})
disks, rather than on the older Master Boot Record (@dfn{MBR}) partition
scheme.")
    (license license:gpl2)))

(define-public ddrescue
  (package
    (name "ddrescue")
    (version "1.25")
    (source
     (origin
      (method url-fetch)
      (uri (string-append "mirror://gnu/ddrescue/ddrescue-"
                          version ".tar.lz"))
      (sha256
       (base32 "0qqh38izl5ppap9a5izf3hijh94k65s3zbfkczd4b7x04syqwlyf"))))
    (build-system gnu-build-system)
    (home-page "https://www.gnu.org/software/ddrescue/ddrescue.html")
    (synopsis "Data recovery utility")
    (native-inputs `(("lzip" ,lzip)))
    (description
     "GNU ddrescue is a fully automated data recovery tool.  It copies data
from one file to another, working to rescue data in case of read errors.  The
program also includes a tool for manipulating its log files, which are used
to recover data more efficiently by only reading the necessary blocks.")
    (license license:gpl3+)))

(define-public dosfstools
  (package
    (name "dosfstools")
    (version "4.1")
    (source
     (origin
       (method url-fetch)
       (uri (string-append "https://github.com/" name "/" name
                           "/releases/download/v" version "/"
                           name "-" version ".tar.xz"))
       (sha256
        (base32
         "0wy13i3i4x2bw1hf5m4fd0myh61f9bcrs035fdlf6gyc1jksrcp6"))))
    (build-system gnu-build-system)
    (arguments
     `(#:configure-flags (list "--enable-compat-symlinks")
       #:make-flags (list (string-append "PREFIX=" %output)
                          "CC=gcc")))
    (native-inputs
     `(("xxd" ,xxd))) ; for tests
    (home-page "https://github.com/dosfstools/dosfstools")
    (synopsis "Utilities for making and checking MS-DOS FAT file systems")
    (description
     "The dosfstools package includes the mkfs.fat and fsck.fat utilities,
which respectively make and check MS-DOS FAT file systems.")
    (license license:gpl3+)))

(define dosfstools/static
  (static-package
   (package (inherit dosfstools))))

(define-public fatfsck/static
  (package
    (name "fatfsck-static")
    (version (package-version dosfstools))
    (build-system trivial-build-system)
    (source #f)
    (arguments
     `(#:modules ((guix build utils))
       #:builder
       (begin
         (use-modules (guix build utils))
         (let ((src (string-append (assoc-ref %build-inputs "dosfstools")
                                   "/sbin"))
               (exe "fsck.fat")
               (bin (string-append (assoc-ref %outputs "out") "/sbin")))
           (mkdir-p bin)
           (with-directory-excursion bin
             (copy-file (string-append src "/" exe) exe)
             (remove-store-references exe)
             (chmod exe #o555)
             ;; Add fsck.vfat symlink to match the Linux driver name.
             (symlink exe "fsck.vfat")
             #t)))))
    (inputs `(("dosfstools" ,dosfstools/static)))
    (home-page (package-home-page dosfstools))
    (synopsis "Statically linked fsck.fat from dosfstools")
    (description "This package provides a statically-linked @command{fsck.fat}
and a @command{fsck.vfat} compatibility symlink for use in an initrd.")
    (license (package-license dosfstools))))

(define-public sdparm
  (package
    (name "sdparm")
    (version "1.10")
    (source
     (origin
       (method url-fetch)
       (uri (string-append "http://sg.danny.cz/sg/p/"
                           name "-" version ".tar.xz"))
       (sha256
        (base32
         "1jjq3lzgfy4r76rc26q02lv4wm5cb4dx5nh913h489zjrr4f3jbx"))))
    (build-system gnu-build-system)
    (home-page "http://sg.danny.cz/sg/sdparm.html")
    (synopsis "Provide access to SCSI device parameters")
    (description
     "Sdparm reads and modifies SCSI device parameters.  These devices can be
SCSI disks, in which case the role of @command{sdparm} is similar to its
namesake: the @command{hdparm} utility originally designed for ATA disks.
However, @command{sdparm} can be used to access parameters on any device that
uses a SCSI command set.  Such devices include CD/DVD drives (irrespective of
transport), SCSI and ATAPI tape drives, and SCSI enclosures.  This utility can
also send commands associated with starting and stopping the media, loading
and unloading removable media and some other housekeeping functions.")
    (license license:bsd-3)))

(define-public idle3-tools
  (package
    (name "idle3-tools")
    (version "0.9.1")
    (source
     (origin
       (method url-fetch)
       (uri (string-append "mirror://sourceforge/idle3-tools/idle3-tools-"
                           version ".tgz"))
       (sha256
        (base32
         "00ia7xq9yldxyl9gz0mr4xa568nav14p0fnv82f2rbbkg060cy4p"))))
    (build-system gnu-build-system)
    (arguments
     `(#:tests? #f ;no test suite
       #:phases
       (modify-phases %standard-phases
         (delete 'configure))
       #:make-flags (list "CC=gcc"
                          (string-append "manprefix=")
                          (string-append "DESTDIR="
                                         (assoc-ref %outputs "out")))))
    (home-page "http://idle3-tools.sourceforge.net")
    (synopsis "Change or disable Western Digital hard drives' Idle3 timer")
    (description
     "Idle3-tools provides a utility to get, set, or disable the Idle3 timer
present in many Western Digital hard drives.  This timer is part of the
\"IntelliPark\" feature that stops the disk when not in use.  Unfortunately,
the default timer setting is not well suited to Linux or other *nix systems,
and can dramatically shorten the lifespan of the drive if left unchecked.")
    (license license:gpl3+)))

(define-public gparted
  (package
    (name "gparted")
    (version "1.1.0")
    (source
     (origin
       (method url-fetch)
       (uri (string-append "mirror://sourceforge/gparted/gparted/gparted-"
                           version "/gparted-" version ".tar.gz"))
       (sha256
        (base32 "092rgwjh1825fal6v3yafq2wr0i61hh0a2n0j4296zn0zdx7pzp2"))))
    (build-system gnu-build-system)
    (arguments
      ;; Tests require access to paths outside the build container, such
      ;; as '/dev/disk/by-id'
     `(#:tests? #f))
    (inputs
     `(("util-linux" ,util-linux "lib")
       ("parted" ,parted)
       ("glib" ,glib)
       ("gtkmm" ,gtkmm)
       ("libxml2" ,libxml2)
       ("yelp-tools" ,yelp-tools)))
    (native-inputs
     `(("intltool" ,intltool)
       ("itstool" ,itstool)
       ("lvm2" ,lvm2) ; for tests
       ("pkg-config" ,pkg-config)))
    (home-page "https://gparted.org/")
    (synopsis "Partition editor to graphically manage disk partitions")
    (description "GParted is a GNOME partition editor for creating,
reorganizing, and deleting disk partitions.  It uses libparted from the parted
project to detect and manipulate partition tables.  Optional file system tools
permit managing file systems not included in libparted.")
    ;; The home page says GPLv2, but the source code says GPLv2+.
    (license license:gpl2+)))

(define-public pydf
  (package
    (name "pydf")
    (version "12")
    (source
     (origin
       (method url-fetch)
       (uri (pypi-uri "pydf" version))
       (sha256
        (base32
         "0f8ly8xyp93i2hm9c0qjqd4y86nz73axw2f09z01mszwmg1sfivz"))))
  (build-system python-build-system)
  (home-page "http://kassiopeia.juls.savba.sk/~garabik/software/pydf/")
  (synopsis "Colourised @command{df} clone")
  (description "All-singing, all-dancing, fully colourised @command{df} clone
written in Python.  It displays the amount of disk space available on the
mounted file systems, using different colours for different types of file
systems.  Output format is completely customizable.")
  (license license:public-domain)))

(define-public f3
  (package
    (name "f3")
    (version "7.2")
    (source
     (origin
      (method git-fetch)
      (uri (git-reference
            (url "https://github.com/AltraMayor/f3.git")
            (commit (string-append "v" version))))
      (file-name (git-file-name name version))
      (sha256
       (base32 "1iwdg0r4wkgc8rynmw1qcqz62l0ldgc8lrazq33msxnk5a818jgy"))))
    (build-system gnu-build-system)
    (arguments
     '(#:tests? #f                      ; no check target
       #:make-flags (list "CC=gcc"
                          (string-append "PREFIX=" %output))
       #:phases
       (modify-phases %standard-phases
         (delete 'configure)            ; no configure script
         (add-after 'build 'build-extra
           (lambda* (#:key make-flags #:allow-other-keys)
             (apply invoke "make" "extra" make-flags)))
         (add-after 'build 'install-extra
           (lambda* (#:key make-flags #:allow-other-keys)
             (apply invoke "make" "install-extra" make-flags))))))
    (inputs
     `(("eudev" ,eudev)
       ("parted" ,parted)))
    (home-page "http://oss.digirati.com.br/f3/")
    (synopsis "Test real capacity of flash memory cards and such.")
    (description "F3 (Fight Flash Fraud or Fight Fake Flash) tests the full
capacity of a flash card (flash drive, flash disk, pendrive).  F3 writes to
the card and then checks if can read it.  It will assure you haven't been sold
a card with a smaller capacity than stated.")
    (license license:gpl3+)))

(define-public python-parted
  (package
    (name "python-parted")
    (version "3.11.2")
    (source
     (origin
       (method git-fetch)
       (uri (git-reference
             (url "https://github.com/dcantrell/pyparted.git")
             (commit (string-append "v" version))))
       (file-name (git-file-name name version))
       (sha256
        (base32 "0r6916n3w4vldxrq30a3z2iagvxgly4vfmlidjm65vwqnyv17bvn"))))
    (build-system python-build-system)
    (arguments
     `(#:phases
       (modify-phases %standard-phases
         (delete 'check)
         (add-after 'install 'check
           (lambda* (#:key outputs inputs #:allow-other-keys)
             (add-installed-pythonpath inputs outputs)
             ;; See <https://github.com/dcantrell/pyparted/issues/47>.
             (substitute* "tests/test__ped_ped.py"
               (("\"/tmp/temp-device-\"") "self.path"))
             (invoke "python" "-m" "unittest" "discover" "-v")
             #t)))))
    (native-inputs
     `(("e2fsprogs" ,e2fsprogs)
       ("pkg-config" ,pkg-config)))
    (propagated-inputs
     `(("python-six" ,python-six)))
    (inputs
     `(("parted" ,parted)))
    (home-page "https://github.com/dcantrell/pyparted")
    (synopsis "Parted bindings for Python")
    (description "This package provides @code{parted} bindings for Python.")
    (license license:gpl2+)))

(define-public python2-parted
  (package-with-python2 python-parted))

(define-public duperemove
  (package
    (name "duperemove")
    (version "0.11.1")
    (source
     (origin
       (method git-fetch)
       (uri (git-reference
             (url "https://github.com/markfasheh/duperemove.git")
             (commit (string-append "v" version))))
       (sha256
        (base32 "1scz76pvpljvrpfn176125xwaqwyy4pirlm11sc9spb2hyzknw2z"))
       (file-name (git-file-name name version))))
    (build-system gnu-build-system)
    (native-inputs
     `(("pkg-config" ,pkg-config)))
    (inputs
     `(("glib" ,glib)
       ("sqlite" ,sqlite)))
    (arguments
     `(#:tests? #f                      ; no test suite
       #:phases
       (modify-phases %standard-phases
         (delete 'configure))           ; no configure script
       #:make-flags (list (string-append "PREFIX=" %output)
                          "CC=gcc")))
    (home-page "https://github.com/markfasheh/duperemove")
    (synopsis "Tools for de-duplicating file system data")
    (description "Duperemove is a simple tool for finding duplicated extents
and submitting them for deduplication.  When given a list of files it will
hash their contents on a block by block basis and compare those hashes to each
other, finding and categorizing blocks that match each other.  When given the
@option{-d} option, duperemove will submit those extents for deduplication
using the Linux kernel extent-same @code{ioctl}.

Duperemove can store the hashes it computes in a @dfn{hash file}.  If given an
existing hash file, duperemove will only compute hashes for those files which
have changed since the last run.  Thus you can run duperemove repeatedly on
your data as it changes, without having to re-checksum unchanged data.

Duperemove can also take input from the @command{fdupes} program.")
    (license license:gpl2)))

(define-public ranger
  (package
    (name "ranger")
    (version "1.9.3")
    (source (origin
              (method url-fetch)
              (uri (string-append "https://ranger.github.io/"
                                  "ranger-" version ".tar.gz"))
              (sha256
               (base32
                "0lfjrpv3z4h0knd3v94fijrw2zjba51mrp3mjqx2c98wr428l26f"))))
    (build-system python-build-system)
    (inputs
     `(("w3m" ,w3m)))
    (native-inputs
     `(("which" ,which)

       ;; For tests.
       ("python-pytest" ,python-pytest)))
    (arguments
     '( ;; The 'test' target runs developer tools like pylint, which fail.
       #:test-target "test_pytest"
       #:phases
       (modify-phases %standard-phases
         (add-after 'configure 'wrap-program
           ;; Tell 'ranger' where 'w3mimgdisplay' is.
           (lambda* (#:key inputs outputs #:allow-other-keys)
             (let* ((out  (assoc-ref outputs "out"))
                    (ranger (string-append out "/bin/ranger"))
                    (w3m (assoc-ref inputs "w3m"))
                    (w3mimgdisplay (string-append w3m
                                   "/libexec/w3m/w3mimgdisplay")))
               (wrap-program ranger
                 `("W3MIMGDISPLAY_PATH" ":" prefix (,w3mimgdisplay)))
               #t)))
         (replace 'check
           ;; The default check phase simply prints 'Ran 0 tests in 0.000s'.
           (lambda* (#:key test-target #:allow-other-keys)
             (invoke "make" test-target))))))
    (home-page "https://ranger.github.io/")
    (synopsis "Console file manager")
    (description "ranger is a console file manager with Vi key bindings.  It
provides a minimalistic and nice curses interface with a view on the directory
hierarchy.  It ships with @code{rifle}, a file launcher that is good at
automatically finding out which program to use for what file type.")
    (license license:gpl3)))

(define-public volume-key
  (package
    (name "volume-key")
    (version "0.3.12")
    (source (origin
              (method url-fetch)
              (uri (string-append "https://releases.pagure.org/volume_key/volume_key-"
                                  version ".tar.xz"))
              (sha256
               (base32
                "16rhfz6sjwxlmss1plb2wv2i3jq6wza02rmz1d2jrlnsq67p98vc"))))
    (build-system gnu-build-system)
    (native-inputs
     `(("pkg-config" ,pkg-config)
       ("swig" ,swig)
       ("python" ,python-3)))           ; used to generate the Python bindings
    (inputs
     `(("cryptsetup" ,cryptsetup)
       ("nss" ,nss)
       ("libblkid" ,util-linux "lib")
       ("lvm2" ,lvm2)                   ; for "-ldevmapper"
       ("glib" ,glib)
       ("gpgme" ,gpgme)))
    (arguments
     `(#:tests? #f ; not sure how tests are supposed to pass, even when run manually
       #:phases
       (modify-phases %standard-phases
         (add-before 'configure 'patch-python.h-path
           (lambda* (#:key inputs #:allow-other-keys)
             (let ((python (assoc-ref inputs "python")))
               (substitute* "Makefile.in"
                 (("/usr/include/python") (string-append python "/include/python")))
               #t))))))
    (home-page "https://pagure.io/volume_key")
    (synopsis "Manipulate storage volume encryption keys")
    (description
     "This package provides a library for manipulating storage volume
encryption keys and storing them separately from volumes to handle forgotten
passphrases.")
    (license license:gpl2)))

(define-public ndctl
  (package
    (name "ndctl")
    (version "67")
    (source (origin
              (method git-fetch)
              (uri (git-reference
                    (url "https://github.com/pmem/ndctl.git")
                    (commit (string-append "v" version))))
              (file-name (git-file-name name version))
              (sha256
               (base32
                "076jgw1g2aafqgnq705in0wnabysqk46dq5yxdv1qzgjmyhka39n"))))
    (build-system gnu-build-system)
    (native-inputs
     `(("asciidoc" ,asciidoc)
       ("automake" ,automake)
       ("autoconf" ,autoconf)
       ("bash-completion" ,bash-completion)
       ("docbook-xsl" ,docbook-xsl)
       ("libtool" ,libtool)
       ("libxml2" ,libxml2)
       ("pkg-config" ,pkg-config)
       ("xmlto" ,xmlto)
       ;; Required for offline docbook generation.
       ("which" ,which)))
    (inputs
     `(("eudev" ,eudev)
       ("json-c" ,json-c)
       ("keyutils" ,keyutils)
       ("kmod" ,kmod)
       ("util-linux" ,util-linux "lib")))
    (arguments
     `(#:configure-flags
       (list "--disable-asciidoctor"    ; use docbook-xsl instead
             "--without-systemd")
       #:phases
       (modify-phases %standard-phases
         (add-after 'unpack 'patch-FHS-file-names
           (lambda _
             (substitute* "git-version-gen"
               (("/bin/sh") (which "sh")))
             (substitute* "git-version"
               (("/bin/bash") (which "bash")))
             #t)))
       #:make-flags
       (let ((out (assoc-ref %outputs "out")))
         (list (string-append "BASH_COMPLETION_DIR=" out
                              "/share/bash-completion/completions")))))
    (home-page "https://github.com/pmem/ndctl")
    (synopsis "Manage the non-volatile memory device sub-system in the Linux kernel")
    (description
     "This package provides a utility library for managing the
libnvdimm (non-volatile memory device) sub-system in the Linux kernel.")
    ;; COPYING says LGPL2.1, but many source files are GPL2 so that's
    ;; the effective license.  Note that some files under ccan/ are
    ;; covered by BSD-3 or public domain, see the individual folders.
    (license license:gpl2)))

(define-public dmraid
  (package
    (name "dmraid")
    (version "1.0.0.rc16-3")
    (source (origin
              (method url-fetch)
              (uri (string-append "https://people.redhat.com/~heinzm/sw/dmraid/src/dmraid-"
                                  version ".tar.bz2"))
              (sha256
               (base32
                "1n7vsqvh7y6yvil682q129d21yhb0cmvd5fvsbkza7ypd78inhlk"))))
    (build-system gnu-build-system)
    (inputs `(("lvm2" ,lvm2)))
    (native-inputs `(("which" ,which)))
    (arguments
     `(#:tests? #f                      ; No tests.
       ;; Prevent a race condition where some target would attempt to link
       ;; libdmraid.so before it had been built as reported in
       ;; <https://bugs.gnu.org/31999#187>.
       #:parallel-build? #f
       #:phases (modify-phases %standard-phases
                  (add-before 'configure 'change-directory
                    (lambda _
                      (chdir (string-append ,version "/dmraid"))
                      (substitute* "make.tmpl.in"
                        (("/bin/sh") (which "sh")))
                      #t)))
       #:configure-flags (list ;; Make sure programs such as 'dmevent_tool' can
                               ;; find libdmraid.so.
                               (string-append "LDFLAGS=-Wl,-rpath="
                                              (assoc-ref %outputs "out")
                                              "/lib"))))
    (home-page "https://people.redhat.com/~heinzm/sw/dmraid/")
    (synopsis "Device mapper RAID interface")
    (description
     "This software supports RAID device discovery, RAID set activation, creation,
removal, rebuild and display of properties for ATARAID/DDF1 metadata.

@command{dmraid} uses @file{libdevmapper} and the device-mapper kernel runtime
to create devices with respective mappings for the ATARAID sets discovered.")
    (license license:gpl2+)))

(define-public libblockdev
  (package
    (name "libblockdev")
    (version "2.23")
    (source (origin
              (method url-fetch)
              (uri (string-append "https://github.com/storaged-project/"
                                  "libblockdev/releases/download/"
                                  version "-1/libblockdev-" version ".tar.gz"))
              (sha256
               (base32
                "15c7g2gbkahmy8c6677pvbvblan5h8jxcqqmn6nlvqwqynq2mkjm"))))
    (build-system gnu-build-system)
    (native-inputs
     `(("pkg-config" ,pkg-config)
       ("python" ,python-wrapper)
       ("util-linux" ,util-linux)))
    (inputs
     `(("btrfs-progs" ,btrfs-progs)
       ("cryptsetup" ,cryptsetup)
       ("dosfstools" ,dosfstools)
       ("dmraid" ,dmraid)
       ("eudev" ,eudev)
       ("glib" ,glib)
       ("gobject-introspection" ,gobject-introspection)
       ("kmod" ,kmod)
       ("libbytesize" ,libbytesize)
       ("libyaml" ,libyaml)
       ("lvm2" ,lvm2)
       ("mdadm" ,mdadm)
       ("ndctl" ,ndctl)
       ("nss" ,nss)
       ("parted" ,parted)
       ("volume-key" ,volume-key)
       ;; ("xfsprogs" ,xfsprogs) ; TODO: Package?
       ))
    (home-page "https://github.com/storaged-project/libblockdev")
    (synopsis "Library for manipulating block devices")
    (description
     "libblockdev is a C library supporting GObject introspection for
manipulation of block devices.  It has a plugin-based architecture where each
technology (like LVM, Btrfs, MD RAID, Swap...) is implemented in a separate
plugin, possibly with multiple implementations (e.g. using LVM CLI or the new
LVM D-Bus API).")
    (license license:lgpl2.1+)))

(define-public rmlint
  (package
    (name "rmlint")
    (version "2.9.0")
    (source (origin
              (method git-fetch)
              (uri (git-reference
                    (url "https://github.com/sahib/rmlint")
                    (commit (string-append "v" version))))
              (file-name (git-file-name name version))
              (sha256
               (base32
                "1b5cziam14h80xrfb285fmfrzz2rligxcpsq1xsig14xf4l2875i"))))
    (build-system scons-build-system)
    (arguments
     `(#:scons ,scons-python2
       #:scons-flags (list (string-append "--prefix=" %output)
                           (string-append "--actual-prefix=" %output))
       #:tests? #f                      ; No tests?
       #:phases
       (modify-phases %standard-phases
         (add-after 'unpack 'scons-propagate-environment
           (lambda* (#:key inputs #:allow-other-keys)
             ;; TODO: `rmlint --gui` fails with
             ;; "Failed to load shredder: No module named 'shredder'".
             ;; The GUI might also need extra dependencies, such as
             ;; python-gobject, python-cairo, dconf, librsvg, gtksourceview3.
             (substitute* "lib/cmdline.c"
               (("const char \\*commands\\[\\] = \\{\"python3\", \"python\", NULL\\};")
                (string-append
                 "const char *commands[] = {\""
                 (assoc-ref inputs "python") "/bin/python"
                 "\", \"python\", NULL};")))
             ;; By design, SCons does not, by default, propagate
             ;; environment variables to subprocesses.  See:
             ;; <http://comments.gmane.org/gmane.linux.distributions.nixos/4969>
             ;; Here, we modify the SConstruct file to arrange for
             ;; environment variables to be propagated.
             (substitute* "SConstruct"
               (("^env = Environment\\(.*\\)" all)
                (string-append
                 all
                 "\nenv['ENV']=os.environ"))))))))
    (native-inputs
     `(("pkg-config" ,pkg-config)
       ("glib:bin" ,glib "bin")
       ("python-sphinx" ,python-sphinx)))
    (inputs
     `(("python" ,python-wrapper)
       ("glib" ,glib)
       ("libelf" ,libelf)
       ("elfutils" ,elfutils)
       ("json-glib" ,json-glib)
       ("libblkid" ,util-linux "lib")))
    (home-page "https://rmlint.rtfd.org")
    (synopsis "Remove duplicates and other lint from the file system")
    (description "@command{rmlint} finds space waste and other broken things
on your file system and offers to remove it.  @command{rmlint} can find:

@itemize
@item duplicate files and duplicate directories,
@item non-stripped binaries (i.e. binaries with debug symbols),
@item broken symbolic links,
@item empty files and directories,
@item files with broken user and/or group ID.
@end itemize\n")
    (license license:gpl3+)))

(define-public lf
  (package
    (name "lf")
    (version "13")
    (source (origin
              (method git-fetch)
              (uri (git-reference
                    (url "https://github.com/gokcehan/lf.git")
                    (commit (string-append "r" version))))
              (file-name (git-file-name name version))
              (sha256
               (base32
                "1ld3q75v8rvp169w5p85z1vznqs9bhck6bm2f6fykxx16hmpb6ga"))))
    (build-system go-build-system)
    (native-inputs
     `(("go-github.com-mattn-go-runewidth" ,go-github.com-mattn-go-runewidth)
       ("go-github.com-nsf-termbox-go" ,go-github.com-nsf-termbox-go)))
    (arguments
     `(#:import-path "github.com/gokcehan/lf"))
    (home-page "https://github.com/gokcehan/lf")
    (synopsis "Console file browser similar to Ranger")
    (description "lf (as in \"list files\") is a terminal file manager
written in Go.  It is heavily inspired by ranger with some missing and
extra features.  Some of the missing features are deliberately omitted
since they are better handled by external tools.")
    (license license:expat)))<|MERGE_RESOLUTION|>--- conflicted
+++ resolved
@@ -176,11 +176,7 @@
      `(("gettext" ,gettext-minimal)
        ("ncurses" ,ncurses)
        ("popt" ,popt)
-<<<<<<< HEAD
        ("util-linux" ,util-linux "lib"))) ;libuuid
-=======
-       ("util-linux" ,util-linux)))     ; libuuid
->>>>>>> c2d7e800
     (arguments
      `(#:test-target "test"
        #:phases
