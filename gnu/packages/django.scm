--- conflicted
+++ resolved
@@ -342,13 +342,8 @@
        ;; For tests.
        ("python-pytest-xdist" ,python-pytest-xdist-next)))
     (propagated-inputs
-<<<<<<< HEAD
      `(("python-pytest" ,python-pytest)))
     (home-page "https://pytest-django.readthedocs.org/")
-=======
-     `(("python-pytest" ,python-pytest-6)))
-    (home-page "https://pytest-django.readthedocs.io/")
->>>>>>> 49922efb
     (synopsis "Django plugin for py.test")
     (description "Pytest-django is a plugin for py.test that provides a set of
 useful tools for testing Django applications and projects.")
